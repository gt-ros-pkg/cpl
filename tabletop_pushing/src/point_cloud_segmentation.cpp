--- conflicted
+++ resolved
@@ -40,26 +40,26 @@
 #include <opencv2/highgui/highgui.hpp>
 
 // PCL
-#include <pcl/common/common.h>
-#include <pcl/common/eigen.h>
-#include <pcl/common/centroid.h>
-#include <pcl/ModelCoefficients.h>
-#include <pcl/sample_consensus/method_types.h>
-#include <pcl/sample_consensus/model_types.h>
-#include <pcl/segmentation/sac_segmentation.h>
-#include <pcl/segmentation/extract_clusters.h>
-#include <pcl/segmentation/segment_differences.h>
-// #include <pcl/segmentation/organized_multi_plane_segmentation.h>
-// #include <pcl/kdtree/kdtree_flann.h>
-// #include <pcl/kdtree/impl/kdtree_flann.hpp>
-#include <pcl/search/search.h>
-#include <pcl/search/kdtree.h>
-#include <pcl/filters/voxel_grid.h>
-#include <pcl/filters/passthrough.h>
-#include <pcl/filters/extract_indices.h>
-#include <pcl/surface/concave_hull.h>
-#include <pcl/registration/icp.h>
-#include <pcl/features/integral_image_normal.h>
+#include <pcl16/common/common.h>
+#include <pcl16/common/eigen.h>
+#include <pcl16/common/centroid.h>
+#include <pcl16/ModelCoefficients.h>
+#include <pcl16/sample_consensus/method_types.h>
+#include <pcl16/sample_consensus/model_types.h>
+#include <pcl16/segmentation/sac_segmentation.h>
+#include <pcl16/segmentation/extract_clusters.h>
+#include <pcl16/segmentation/segment_differences.h>
+#include <pcl16/segmentation/organized_multi_plane_segmentation.h>
+// #include <pcl16/kdtree/kdtree_flann.h>
+// #include <pcl16/kdtree/impl/kdtree_flann.hpp>
+#include <pcl16/search/search.h>
+#include <pcl16/search/kdtree.h>
+#include <pcl16/filters/voxel_grid.h>
+#include <pcl16/filters/passthrough.h>
+#include <pcl16/filters/extract_indices.h>
+#include <pcl16/surface/concave_hull.h>
+#include <pcl16/registration/icp.h>
+#include <pcl16/features/integral_image_normal.h>
 
 // STL
 #include <sstream>
@@ -69,8 +69,8 @@
 // #define DISPLAY_CLOUD_DIFF 1
 #define randf() static_cast<float>(rand())/RAND_MAX
 
-typedef pcl::search::KdTree<pcl::PointXYZ>::Ptr KdTreePtr;
-typedef pcl::search::KdTree<pcl::PointXYZ>::KdTreeFLANNPtr KdTreeFLANNPtr;
+typedef pcl16::search::KdTree<pcl16::PointXYZ>::Ptr KdTreePtr;
+typedef pcl16::search::KdTree<pcl16::PointXYZ>::KdTreeFLANNPtr KdTreeFLANNPtr;
 
 namespace tabletop_pushing
 {
@@ -103,7 +103,7 @@
   XYZPointCloud cloud_downsampled;
   if (use_voxel_down_)
   {
-    pcl::VoxelGrid<pcl::PointXYZ> downsample;
+    pcl16::VoxelGrid<pcl16::PointXYZ> downsample;
     downsample.setInputCloud(cloud.makeShared());
     downsample.setLeafSize(voxel_down_res_, voxel_down_res_, voxel_down_res_);
     downsample.filter(cloud_downsampled);
@@ -111,7 +111,7 @@
 
   // Filter Cloud to not look for table planes on the ground
   XYZPointCloud cloud_z_filtered, cloud_filtered;
-  pcl::PassThrough<pcl::PointXYZ> z_pass;
+  pcl16::PassThrough<pcl16::PointXYZ> z_pass;
   if (use_voxel_down_)
   {
     z_pass.setInputCloud(cloud_downsampled.makeShared());
@@ -125,35 +125,35 @@
   z_pass.filter(cloud_z_filtered);
 
   // Filter to be just in the range in front of the robot
-  pcl::PassThrough<pcl::PointXYZ> x_pass;
+  pcl16::PassThrough<pcl16::PointXYZ> x_pass;
   x_pass.setInputCloud(cloud_z_filtered.makeShared());
   x_pass.setFilterFieldName("x");
   x_pass.setFilterLimits(min_workspace_x_, max_workspace_x_);
   x_pass.filter(cloud_filtered);
 
   // Segment the tabletop from the points using RANSAC plane fitting
-  pcl::ModelCoefficients coefficients;
-  pcl::PointIndices plane_inliers;
+  pcl16::ModelCoefficients coefficients;
+  pcl16::PointIndices plane_inliers;
 
   // Create the segmentation object
-  pcl::SACSegmentation<pcl::PointXYZ> plane_seg;
+  pcl16::SACSegmentation<pcl16::PointXYZ> plane_seg;
   plane_seg.setOptimizeCoefficients(true);
-  plane_seg.setModelType(pcl::SACMODEL_PLANE);
-  // plane_seg.setModelType(pcl::SACMODEL_PARALLEL_PLANE);
-  plane_seg.setMethodType(pcl::SAC_RANSAC);
+  plane_seg.setModelType(pcl16::SACMODEL_PLANE);
+  // plane_seg.setModelType(pcl16::SACMODEL_PARALLEL_PLANE);
+  plane_seg.setMethodType(pcl16::SAC_RANSAC);
   plane_seg.setDistanceThreshold(table_ransac_thresh_);
   plane_seg.setInputCloud(cloud_filtered.makeShared());
   Eigen::Vector3f v(1.0,1.0,0.0);
   plane_seg.setAxis(v);
   // plane_seg.setEpsAngle(table_ransac_angle_thresh_);
   plane_seg.segment(plane_inliers, coefficients);
-  pcl::copyPointCloud(cloud_filtered, plane_inliers, plane_cloud);
+  pcl16::copyPointCloud(cloud_filtered, plane_inliers, plane_cloud);
 
   // Extract the outliers from the point clouds
-  pcl::ExtractIndices<pcl::PointXYZ> extract;
-  pcl::PointIndices plane_outliers;
+  pcl16::ExtractIndices<pcl16::PointXYZ> extract;
+  pcl16::PointIndices plane_outliers;
   extract.setInputCloud(cloud_filtered.makeShared());
-  extract.setIndices(boost::make_shared<pcl::PointIndices>(plane_inliers));
+  extract.setIndices(boost::make_shared<pcl16::PointIndices>(plane_inliers));
   extract.setNegative(true);
   extract.filter(objs_cloud);
 
@@ -163,7 +163,7 @@
     ROS_INFO_STREAM("finding concave hull. Plane size: " <<
                     plane_cloud.size());
     XYZPointCloud hull_cloud;
-    pcl::ConcaveHull<pcl::PointXYZ> hull;
+    pcl16::ConcaveHull<pcl16::PointXYZ> hull;
     hull.setInputCloud(plane_cloud.makeShared());
     hull.setAlpha(hull_alpha_);
     hull.reconstruct(hull_cloud);
@@ -174,7 +174,7 @@
 
   // Extract the plane members into their own point cloud
   Eigen::Vector4f table_centroid;
-  pcl::compute3DCentroid(plane_cloud, table_centroid);
+  pcl16::compute3DCentroid(plane_cloud, table_centroid);
   // cv::Size img_size(320, 240);
   // cv::Mat plane_img(img_size, CV_8UC1, cv::Scalar(0));
   // projectPointCloudIntoImage(plane_cloud, plane_img, cur_camera_header_.frame_id, 255);
@@ -215,7 +215,6 @@
   // return findTabletopObjectsMPS(input_cloud, objs_cloud, table_cloud);
 }
 
-<<<<<<< HEAD
 ProtoObjects PointCloudSegmentation::findTabletopObjectsMPS(XYZPointCloud& input_cloud,
                                                             XYZPointCloud& objs_cloud,
                                                             XYZPointCloud& plane_cloud)
@@ -277,9 +276,6 @@
   return objs;
 }
 
-=======
->>>>>>> 9bea57cd
-
 /**
  * Function to segment independent spatial regions from a supporting plane
  *
@@ -315,10 +311,10 @@
  */
 ProtoObjects PointCloudSegmentation::clusterProtoObjects(XYZPointCloud& objects_cloud)
 {
-  std::vector<pcl::PointIndices> clusters;
-  pcl::EuclideanClusterExtraction<pcl::PointXYZ> pcl_cluster;
-  const KdTreePtr clusters_tree(new pcl::search::KdTree<pcl::PointXYZ>);
-  // const KdTreePtr clusters_tree(new pcl::search::KdTreeFLANN<pcl::PointXYZ, flann::L2_Simple<float> >);
+  std::vector<pcl16::PointIndices> clusters;
+  pcl16::EuclideanClusterExtraction<pcl16::PointXYZ> pcl_cluster;
+  const KdTreePtr clusters_tree(new pcl16::search::KdTree<pcl16::PointXYZ>);
+  // const KdTreePtr clusters_tree(new pcl16::search::KdTreeFLANN<pcl16::PointXYZ, flann::L2_Simple<float> >);
   clusters_tree->setInputCloud(objects_cloud.makeShared());
 
   pcl_cluster.setClusterTolerance(cluster_tolerance_);
@@ -337,8 +333,8 @@
     ProtoObject po;
     po.push_history.clear();
     po.boundary_angle_dist.clear();
-    pcl::copyPointCloud(objects_cloud, clusters[i], po.cloud);
-    pcl::compute3DCentroid(po.cloud, po.centroid);
+    pcl16::copyPointCloud(objects_cloud, clusters[i], po.cloud);
+    pcl16::compute3DCentroid(po.cloud, po.centroid);
     po.id = i;
     po.moved = false;
     po.transform = Eigen::Matrix4f::Identity();
@@ -360,8 +356,8 @@
                                                Eigen::Matrix4f& transform)
 {
   // TODO: Investigate this!
-  // pcl::IterativeClosestPointNonLinear<pcl::PointXYZ, pcl::PointXYZ> icp;
-  pcl::IterativeClosestPoint<pcl::PointXYZ, pcl::PointXYZ> icp;
+  // pcl16::IterativeClosestPointNonLinear<pcl16::PointXYZ, pcl16::PointXYZ> icp;
+  pcl16::IterativeClosestPoint<pcl16::PointXYZ, pcl16::PointXYZ> icp;
   icp.setMaximumIterations(icp_max_iters_);
   icp.setTransformationEpsilon(icp_transform_eps_);
   icp.setMaxCorrespondenceDistance(icp_max_cor_dist_);
@@ -388,7 +384,7 @@
                                                      std::string suf)
 {
   // cloud_out = prev_cloud - cur_cloud
-  pcl::SegmentDifferences<pcl::PointXYZ> pcl_diff;
+  pcl16::SegmentDifferences<pcl16::PointXYZ> pcl_diff;
   pcl_diff.setDistanceThreshold(cloud_diff_thresh_);
   pcl_diff.setInputCloud(prev_cloud.makeShared());
   pcl_diff.setTargetCloud(cur_cloud.makeShared());
@@ -449,10 +445,10 @@
   int moved_count = 0;
   for (unsigned int i = 0; i < cloud0.size(); ++i)
   {
-    const pcl::PointXYZ pt0 = cloud0.at(i);
+    const pcl16::PointXYZ pt0 = cloud0.at(i);
     for (unsigned int j = 0; j < cloud1.size(); ++j)
     {
-      const pcl::PointXYZ pt1 = cloud1.at(j);
+      const pcl16::PointXYZ pt1 = cloud1.at(j);
       if (dist(pt0, pt1) < cloud_intersect_thresh_)
       {
         moved_count++;
@@ -472,10 +468,10 @@
 {
   for (unsigned int i = 0; i < cloud0.size(); ++i)
   {
-    const pcl::PointXYZ pt0 = cloud0.at(i);
+    const pcl16::PointXYZ pt0 = cloud0.at(i);
     for (unsigned int j = 0; j < cloud1.size(); ++j)
     {
-      const pcl::PointXYZ pt1 = cloud1.at(j);
+      const pcl16::PointXYZ pt1 = cloud1.at(j);
       if (dist(pt0, pt1) < thresh) return true;
     }
   }
@@ -488,13 +484,13 @@
 {
   for (unsigned int i = 0; i < cloud.size(); ++i)
   {
-    const pcl::PointXYZ pt_c = cloud.at(i);
+    const pcl16::PointXYZ pt_c = cloud.at(i);
     if (dist(pt_c, pt) < thresh) return true;
   }
   return false;
 }
 
-float PointCloudSegmentation::pointLineXYDist(pcl::PointXYZ p,
+float PointCloudSegmentation::pointLineXYDist(pcl16::PointXYZ p,
                                               Eigen::Vector3f vec,
                                               Eigen::Vector4f base)
 {
@@ -514,10 +510,10 @@
   // Define parametric model of the line defined by base and vec and
   // test cloud memebers for distance from the line, if the distance is less
   // than epsilon say it intersects and add to the output set.
-  pcl::PointIndices line_inliers;
+  pcl16::PointIndices line_inliers;
   for (unsigned int i = 0; i < cloud.size(); ++i)
   {
-    const pcl::PointXYZ pt = cloud.at(i);
+    const pcl16::PointXYZ pt = cloud.at(i);
     if (pointLineXYDist(pt, vec, base) < cloud_intersect_thresh_)
     {
       line_inliers.indices.push_back(i);
@@ -526,14 +522,14 @@
 
   // Extract the interesecting points of the line.
   XYZPointCloud line_cloud;
-  pcl::ExtractIndices<pcl::PointXYZ> extract;
+  pcl16::ExtractIndices<pcl16::PointXYZ> extract;
   extract.setInputCloud(cloud.makeShared());
-  extract.setIndices(boost::make_shared<pcl::PointIndices>(line_inliers));
+  extract.setIndices(boost::make_shared<pcl16::PointIndices>(line_inliers));
   extract.filter(line_cloud);
   return line_cloud;
 }
 
-std::vector<pcl::PointXYZ> PointCloudSegmentation::lineCloudIntersectionEndPoints(
+std::vector<pcl16::PointXYZ> PointCloudSegmentation::lineCloudIntersectionEndPoints(
     XYZPointCloud& cloud, Eigen::Vector3f vec, Eigen::Vector4f base)
 {
   XYZPointCloud intersection = lineCloudIntersection(cloud, vec, base);
@@ -605,8 +601,8 @@
       end_idx = min_y_idx;
     }
   }
-  std::vector<pcl::PointXYZ> points;
-  pcl::PointXYZ start_point, end_point;
+  std::vector<pcl16::PointXYZ> points;
+  pcl16::PointXYZ start_point, end_point;
   start_point.x = intersection.at(start_idx).x;
   start_point.y = intersection.at(start_idx).y;
   start_point.z = intersection.at(start_idx).z;
@@ -629,7 +625,7 @@
 XYZPointCloud PointCloudSegmentation::downsampleCloud(XYZPointCloud& cloud_in)
 {
   XYZPointCloud cloud_z_filtered, cloud_x_filtered, cloud_down;
-  pcl::PassThrough<pcl::PointXYZ> z_pass;
+  pcl16::PassThrough<pcl16::PointXYZ> z_pass;
   z_pass.setFilterFieldName("z");
   ROS_DEBUG_STREAM("Number of points in cloud_in is: " <<
                    cloud_in.size());
@@ -639,13 +635,13 @@
   ROS_DEBUG_STREAM("Number of points in cloud_z_filtered is: " <<
                    cloud_z_filtered.size());
 
-  pcl::PassThrough<pcl::PointXYZ> x_pass;
+  pcl16::PassThrough<pcl16::PointXYZ> x_pass;
   x_pass.setInputCloud(cloud_z_filtered.makeShared());
   x_pass.setFilterFieldName("x");
   x_pass.setFilterLimits(min_workspace_x_, max_workspace_x_);
   x_pass.filter(cloud_x_filtered);
 
-  pcl::VoxelGrid<pcl::PointXYZ> downsample_outliers;
+  pcl16::VoxelGrid<pcl16::PointXYZ> downsample_outliers;
   downsample_outliers.setInputCloud(cloud_x_filtered.makeShared());
   downsample_outliers.setLeafSize(voxel_down_res_, voxel_down_res_,
                                   voxel_down_res_);
@@ -733,7 +729,7 @@
   return projectPointIntoImage(cur_point, target_frame);
 }
 
-cv::Point PointCloudSegmentation::projectPointIntoImage(pcl::PointXYZ cur_point_pcl,
+cv::Point PointCloudSegmentation::projectPointIntoImage(pcl16::PointXYZ cur_point_pcl,
                                                         std::string point_frame,
                                                         std::string target_frame)
 {

/*********************************************************************
 * Software License Agreement (BSD License)
 *
 *  Copyright (c) 2012, Georgia Institute of Technology
 *  All rights reserved.
 *
 *  Redistribution and use in source and binary forms, with or without
 *  modification, are permitted provided that the following conditions
 *  are met:
 *
 *   * Redistributions of source code must retain the above copyright
 *     notice, this list of conditions and the following disclaimer.
 *   * Redistributions in binary form must reproduce the above
 *     copyright notice, this list of conditions and the following
 *     disclaimer in the documentation and/or other materials provided
 *     with the distribution.
 *   * Neither the name of the Georgia Institute of Technology nor the names of
 *     its contributors may be used to endorse or promote products derived
 *     from this software without specific prior written permission.
 *
 *  THIS SOFTWARE IS PROVIDED BY THE COPYRIGHT HOLDERS AND CONTRIBUTORS
 *  "AS IS" AND ANY EXPRESS OR IMPLIED WARRANTIES, INCLUDING, BUT NOT
 *  LIMITED TO, THE IMPLIED WARRANTIES OF MERCHANTABILITY AND FITNESS
 *  FOR A PARTICULAR PURPOSE ARE DISCLAIMED. IN NO EVENT SHALL THE
 *  COPYRIGHT OWNER OR CONTRIBUTORS BE LIABLE FOR ANY DIRECT, INDIRECT,
 *  INCIDENTAL, SPECIAL, EXEMPLARY, OR CONSEQUENTIAL DAMAGES (INCLUDING,
 *  BUT NOT LIMITED TO, PROCUREMENT OF SUBSTITUTE GOODS OR SERVICES;
 *  LOSS OF USE, DATA, OR PROFITS; OR BUSINESS INTERRUPTION) HOWEVER
 *  CAUSED AND ON ANY THEORY OF LIABILITY, WHETHER IN CONTRACT, STRICT
 *  LIABILITY, OR TORT (INCLUDING NEGLIGENCE OR OTHERWISE) ARISING IN
 *  ANY WAY OUT OF THE USE OF THIS SOFTWARE, EVEN IF ADVISED OF THE
 *  POSSIBILITY OF SUCH DAMAGE.
 *********************************************************************/
// ROS
#include <ros/ros.h>

#include <std_msgs/Header.h>
#include <geometry_msgs/PointStamped.h>
#include <geometry_msgs/Pose2D.h>
#include <geometry_msgs/PoseStamped.h>
#include <sensor_msgs/Image.h>
#include <sensor_msgs/PointCloud2.h>
#include <sensor_msgs/CameraInfo.h>

#include <message_filters/subscriber.h>
#include <message_filters/synchronizer.h>
#include <message_filters/sync_policies/approximate_time.h>
<<<<<<< HEAD
#include <cv_bridge/CvBridge.h>
=======
#include <cv_bridge/cv_bridge.h>
#include <sensor_msgs/image_encodings.h>
>>>>>>> 83310953
#include <actionlib/server/simple_action_server.h>

// TF
#include <tf/transform_listener.h>

// PCL
#include <pcl/point_cloud.h>
#include <pcl/point_types.h>
#include <pcl/common/common.h>
#include <pcl/common/eigen.h>
#include <pcl/common/centroid.h>
#include <pcl/io/io.h>
#include <pcl_ros/transforms.h>
#include <pcl/ros/conversions.h>
#include <pcl/ModelCoefficients.h>
#include <pcl/registration/transformation_estimation_svd.h>
#include <pcl/sample_consensus/method_types.h>
#include <pcl/sample_consensus/model_types.h>
#include <pcl/segmentation/sac_segmentation.h>
#include <pcl/filters/extract_indices.h>

// OpenCV
#include <opencv2/core/core.hpp>
#include <opencv2/imgproc/imgproc.hpp>
#include <opencv2/highgui/highgui.hpp>

// Boost
#include <boost/shared_ptr.hpp>

// cpl_visual_features
#include <cpl_visual_features/helpers.h>
#include <cpl_visual_features/features/shape_context.h>

// tabletop_pushing
#include <tabletop_pushing/LearnPush.h>
#include <tabletop_pushing/LocateTable.h>
#include <tabletop_pushing/point_cloud_segmentation.h>
#include <tabletop_pushing/VisFeedbackPushTrackingAction.h>

// STL
#include <vector>
#include <set>
#include <string>
#include <sstream>
#include <iostream>
#include <utility>
#include <float.h>
#include <math.h>
#include <time.h> // for srand(time(NULL))
#include <cstdlib> // for MAX_RAND
#include <cmath>

// Debugging IFDEFS
#define DISPLAY_INPUT_COLOR 1
// #define DISPLAY_INPUT_DEPTH 1
#define DISPLAY_PROJECTED_OBJECTS 1
#define DISPLAY_CHOSEN_BOUNDARY 1
#define DISPLAY_3D_BOUNDARIES 1
#define DISPLAY_PUSH_VECTOR 1
#define DISPLAY_WAIT 1
#define DEBUG_PUSH_HISTORY 1
#define randf() static_cast<float>(rand())/RAND_MAX
// #define DEG2RAD M_PI/180.0*
// #define RAD2DEG 180.0/M_PI*

using boost::shared_ptr;
using tabletop_pushing::LearnPush;
using tabletop_pushing::LocateTable;
using tabletop_pushing::PushVector;
using geometry_msgs::PoseStamped;
using geometry_msgs::PointStamped;
using geometry_msgs::Pose2D;
typedef pcl::PointCloud<pcl::PointXYZ> XYZPointCloud;
typedef message_filters::sync_policies::ApproximateTime<sensor_msgs::Image,
                                                        sensor_msgs::Image,
                                                        sensor_msgs::Image,
                                                        sensor_msgs::PointCloud2> MySyncPolicy;
typedef pcl::registration::TransformationEstimationSVD<pcl::PointXYZ, pcl::PointXYZ>
TransformEstimator;
using tabletop_pushing::PointCloudSegmentation;
using tabletop_pushing::ProtoObject;
using tabletop_pushing::ProtoObjects;
using cpl_visual_features::upSample;
using cpl_visual_features::downSample;
<<<<<<< HEAD
=======
using cpl_visual_features::subPIAngle;
>>>>>>> 83310953
typedef tabletop_pushing::VisFeedbackPushTrackingFeedback PushTrackerState;
typedef tabletop_pushing::VisFeedbackPushTrackingGoal PushTrackerGoal;
typedef tabletop_pushing::VisFeedbackPushTrackingResult PushTrackerResult;
typedef tabletop_pushing::VisFeedbackPushTrackingAction PushTrackerAction;

struct Tracker25DKeyPoint
{
  typedef std::vector<float> FeatureVector;
  Tracker25DKeyPoint() : point2D_(NULL_X, NULL_Y), point3D_(0.0,0.0,0.0),
                         delta2D_(0,0), delta3D_(0.0,0.0,0.0)
  {
  }

  Tracker25DKeyPoint(cv::Point point2D, pcl::PointXYZ point3D,
                     FeatureVector descriptor) :
      point2D_(point2D), point3D_(point3D), descriptor_(descriptor),
      delta2D_(0,0), delta3D_(0,0,0)
  {
  }

  void updateVelocities(Tracker25DKeyPoint prev)
  {
    if (prev.point2D_.x == NULL_X && prev.point2D_.x == NULL_Y)
    {
      delta2D_.x = 0;
      delta2D_.y = 0;
      delta3D_.x = 0.0;
      delta3D_.y = 0.0;
      delta3D_.z = 0.0;
      return;
    }
    delta2D_ = point2D_ - prev.point2D_;
    delta3D_.x = point3D_.x - prev.point3D_.x;
    delta3D_.y = point3D_.y - prev.point3D_.y;
    delta3D_.z = point3D_.z - prev.point3D_.z;
  }

  pcl::PointXYZ getPrevious3DPoint()
  {
    pcl::PointXYZ prev;
    prev.x = point3D_.x - delta3D_.x;
    prev.y = point3D_.y - delta3D_.y;
    prev.z = point3D_.z - delta3D_.z;
    return prev;
  }
  static const int NULL_X = -1;
  static const int NULL_Y = -1;
  cv::Point point2D_;
  pcl::PointXYZ point3D_;
  FeatureVector descriptor_;
  cv::Point delta2D_;
  pcl::PointXYZ delta3D_;
};

<<<<<<< HEAD
=======
static inline double sqrDistXY(Eigen::Vector4f a, Pose2D b)
{
  const double dx = a[0]-b.x;
  const double dy = a[1]-b.y;
  return dx*dx+dy*dy;
}

>>>>>>> 83310953
class ObjectTracker25D
{
 protected:
  typedef std::vector<Tracker25DKeyPoint> KeyPoints;
  typedef Tracker25DKeyPoint KeyPoint;
  typedef Tracker25DKeyPoint::FeatureVector FeatureVector;
  typedef std::vector<FeatureVector> FeatureVectors;

 public:
<<<<<<< HEAD
  ObjectTracker25D(shared_ptr<PointCloudSegmentation> segmenter,
                   int num_downsamples = 0,
                   double ratio_thresh=0.5, double match_thresh=128,
                   int fast_thresh=9, bool extended_feature=true,
                   int max_ransac_iter=100,
                   double sufficient_support_percent=0.7,
                   double support_dist_thresh=0.03, bool use_surf=false) :
      pcl_segmenter_(segmenter),
      num_downsamples_(num_downsamples), initialized_(false),
      fast_thresh_(fast_thresh), surf_(0.05, 4, 2, extended_feature),
      ratio_threshold_(ratio_thresh), match_score_threshold_(match_thresh),
      frame_count_(0), max_ransac_iter_(max_ransac_iter),
      sufficient_support_percent_(sufficient_support_percent),
      support_dist_thresh_(support_dist_thresh), use_surf_tracker_(use_surf)
=======
  ObjectTracker25D(shared_ptr<PointCloudSegmentation> segmenter, int num_downsamples = 0,
                   bool use_displays=false, bool write_to_disk=false,
                   std::string base_output_path="") :
      pcl_segmenter_(segmenter), num_downsamples_(num_downsamples), initialized_(false),
      frame_count_(0), use_displays_(use_displays), write_to_disk_(write_to_disk),
      base_output_path_(base_output_path), record_count_(0), swap_orientation_(false),
      paused_(false), frame_set_count_(0)
>>>>>>> 83310953
  {
    upscale_ = std::pow(2,num_downsamples_);
  }

<<<<<<< HEAD
  PushTrackerState initTracksSURF(cv::Mat& in_frame, cv::Mat& obj_mask,
                                  cv::Mat& self_mask, XYZPointCloud& cloud)
  {
    initialized_ = false;
    cv::Mat extract_mask;
    cv::bitwise_and(obj_mask, self_mask, extract_mask);
    init_obj_keys_ = extractFeatures(in_frame, extract_mask, cloud);
    cur_obj_keys_ = init_obj_keys_;
    prev_obj_keys_ = init_obj_keys_;

    // TODO: Create bounding box for volume estimation in tracking
    initialized_ = true;
    frame_count_ = 0;
    PushTrackerState state;
    state.header.seq = 0;
    state.header.stamp = ros::Time::now();
    state.header.frame_id = cloud.header.frame_id;
    state.x = estimateCentroid(init_obj_keys_);
    state.x_dot.x = 0.0;
    state.x_dot.y = 0.0;
    state.x_dot.theta = 0.0;
    previous_time_ = state.header.stamp.toSec();
    return state;
  }

  PushTrackerState updateTracksSURF(cv::Mat& in_frame, cv::Mat& obj_mask,
                                    cv::Mat& self_mask, XYZPointCloud& cloud)
  {
    if (!initialized_)
    {
      return initTracksSURF(in_frame, obj_mask, self_mask, cloud);
    }
    prev_obj_keys_ = cur_obj_keys_;
    cv::Mat extract_mask;
    cv::bitwise_and(obj_mask, self_mask, extract_mask);
    cv::imshow("extract_mask", extract_mask);
    // Get current features
    KeyPoints extracted_points = extractFeatures(in_frame, extract_mask, cloud);
    // Match to current object set
    KeyPoints obj_matches = matchFeatures(extracted_points, prev_obj_keys_);

    // Display matches and individual tracks
    drawMatches(in_frame, obj_matches, "-obj");

    Eigen::Matrix4f transform = estimateMotionVector(obj_matches, in_frame);

    float delta_x = transform(0,3);
    float delta_y = transform(1,3);
    float tr_a = (transform(0,0)+transform(1,1)+transform(2,2));
    float delta_theta = std::acos((tr_a - 1.0)/2.0);

    // Update model

    PushTrackerState state;
    state.header.seq = frame_count_;
    state.header.stamp = ros::Time::now();
    state.header.frame_id = cloud.header.frame_id;

    // TODO: Set object centroid
    state.x = estimateCentroid(obj_matches);

    // Convert delta_x to x_dot
    double delta_t = state.header.stamp.toSec() - previous_time_;
    state.x_dot.x = delta_x/delta_t;
    state.x_dot.y = delta_y/delta_t;
    state.x_dot.theta = delta_theta/delta_t;
    previous_time_ = state.header.stamp.toSec();
    cur_obj_keys_ = obj_matches;
    frame_count_++;

    // ROS_INFO_STREAM("x: (" << state.x << ")");
    // ROS_INFO_STREAM("x_dot: (" << state.x_dot << ")");

    return state;
  }

  ProtoObject findLargestObject(cv::Mat& in_frame, XYZPointCloud& cloud,
                                bool& no_objects)
  {
    ProtoObjects objs = pcl_segmenter_->findTabletopObjects(cloud);
    cv::Mat disp_img = pcl_segmenter_->projectProtoObjectsIntoImage(
        objs, in_frame.size(), cloud.header.frame_id);
    pcl_segmenter_->displayObjectImage(disp_img, "Objects", true);

    // Assume we care about the biggest currently
    int chosen_idx = 0;
    unsigned int max_size = 0;
    for (unsigned int i = 0; i < objs.size(); ++i)
    {
      if (objs[i].cloud.size() > max_size)
      {
        max_size = objs[i].cloud.size();
        chosen_idx = i;
      }
    }

    if (objs.size() == 0)
    {
      ROS_WARN_STREAM("No objects found");
      ProtoObject empty;
      no_objects = false;
      return empty;
    }
    no_objects = true;
    return objs[chosen_idx];
  }

  PushTrackerState initTracks(cv::Mat& in_frame, cv::Mat& obj_mask,
                              cv::Mat& self_mask, XYZPointCloud& cloud)
  {
    if (use_surf_tracker_)
    {
      return initTracksSURF(in_frame, obj_mask, self_mask, cloud);
    }
    initialized_ = false;
    bool no_objects = false;
    ProtoObject cur_obj = findLargestObject(in_frame, cloud,  no_objects);
    initialized_ = true;
    frame_count_ = 0;
    PushTrackerState state;
    state.header.seq = 0;
    state.header.stamp = ros::Time::now();
    state.header.frame_id = cloud.header.frame_id;
    state.x.x = cur_obj.centroid[0];
    state.x.y = cur_obj.centroid[1];
    // TODO: Track theta as dominant axis?
    state.x.theta = 0.0;
    state.x_dot.x = 0.0;
    state.x_dot.y = 0.0;
    state.x_dot.theta = 0.0;
    previous_time_ = state.header.stamp.toSec();
    previous_state_ = state;
    return state;
  }

  PushTrackerState updateTracks(cv::Mat& in_frame, cv::Mat& obj_mask,
                                cv::Mat& self_mask, XYZPointCloud& cloud)
  {
    if (use_surf_tracker_)
    {
      return updateTracksSURF(in_frame, obj_mask, self_mask, cloud);
    }
    if (!initialized_)
    {
      return initTracks(in_frame, obj_mask, self_mask, cloud);
    }
    bool no_objects = false;
    ProtoObject cur_obj = findLargestObject(in_frame, cloud, no_objects);
=======
  ProtoObject findTargetObject(cv::Mat& in_frame, XYZPointCloud& cloud,
                               bool& no_objects, bool init=false)
  {
    ProtoObjects objs = pcl_segmenter_->findTabletopObjects(cloud);
    if (objs.size() == 0)
    {
      ROS_WARN_STREAM("No objects found");
      ProtoObject empty;
      no_objects = true;
      return empty;
    }

    int chosen_idx = 0;
    if (objs.size() == 1)
    {
    }
    else if (init || frame_count_ == 0)
    {
      // Assume we care about the biggest currently
      unsigned int max_size = 0;
      for (unsigned int i = 0; i < objs.size(); ++i)
      {
        if (objs[i].cloud.size() > max_size)
        {
          max_size = objs[i].cloud.size();
          chosen_idx = i;
        }
      }

      // TODO: Extract color histogram
    }
    else // Find closest object to last time
    {
      double min_dist = 1000.0;
      for (unsigned int i = 0; i < objs.size(); ++i)
      {
        double centroid_dist = pcl_segmenter_->sqrDist(objs[i].centroid, previous_obj_.centroid);
        if (centroid_dist  < min_dist)
        {
          min_dist = centroid_dist;
          chosen_idx = i;
        }
        // TODO: Match color histogram
      }
    }

    if (use_displays_)
    {
      cv::Mat disp_img = pcl_segmenter_->projectProtoObjectsIntoImage(
          objs, in_frame.size(), cloud.header.frame_id);
      pcl_segmenter_->displayObjectImage(disp_img, "Objects", true);
    }

    no_objects = false;
    return objs[chosen_idx];
  }

  cv::RotatedRect findFootprintEllipse(ProtoObject& obj)
  {
    // Get 2D footprint of object and fit an ellipse to it
    std::vector<cv::Point2f> obj_pts;
    for (unsigned int i = 0; i < obj.cloud.size(); ++i)
    {
      obj_pts.push_back(cv::Point2f(obj.cloud[i].x, obj.cloud[i].y));
    }
    ROS_DEBUG_STREAM("Number of points is: " << obj_pts.size());
    // TODO: Fit ellipse to object
    cv::RotatedRect obj_ellipse = fitEllipse(obj_pts);
    // ROS_DEBUG_STREAM("obj_ellipse: (" << obj_ellipse.center.x << ", " <<
    //                  obj_ellipse.center.y << ", " <<
    //                  subPIAngle(DEG2RAD(obj_ellipse.angle)) << ")" << "\t(" <<
    //                  obj_ellipse.size.width << ", " << obj_ellipse.size.height
    //                  << ")");
    return obj_ellipse;
  }

  PushTrackerState initTracks(cv::Mat& in_frame, cv::Mat& self_mask, XYZPointCloud& cloud)
  {
    paused_ = false;
    initialized_ = false;
    swap_orientation_ = false;
    bool no_objects = false;
    frame_count_ = 0;
    record_count_ = 0;
    frame_set_count_++;
    ProtoObject cur_obj = findTargetObject(in_frame, cloud,  no_objects, true);
    initialized_ = true;
    PushTrackerState state;
    state.header.seq = 0;
    state.header.stamp = cloud.header.stamp;
    state.header.frame_id = cloud.header.frame_id;
    if (no_objects)
    {
      state.no_detection = true;
    }

    cv::RotatedRect obj_ellipse = findFootprintEllipse(cur_obj);
    state.x.theta = getThetaFromEllipse(obj_ellipse);
    state.x.x = cur_obj.centroid[0];
    state.x.y = cur_obj.centroid[1];
    state.z = cur_obj.centroid[2];
    state.x_dot.x = 0.0;
    state.x_dot.y = 0.0;
    state.x_dot.theta = 0.0;

    if (use_displays_ || write_to_disk_)
    {
      trackerIO(in_frame, cur_obj, obj_ellipse);
    }

    ROS_DEBUG_STREAM("x: (" << state.x.x << ", " << state.x.y << ", " <<
                     state.x.theta << ")");
    ROS_DEBUG_STREAM("x_dot: (" << state.x_dot.x << ", " << state.x_dot.y
                     << ", " << state.x_dot.theta << ")\n");

    previous_time_ = state.header.stamp.toSec();
    previous_state_ = state;
    previous_obj_ = cur_obj;
    previous_obj_ellipse_ = obj_ellipse;
    return state;
  }

  double getThetaFromEllipse(cv::RotatedRect& obj_ellipse)
  {
    return subPIAngle(DEG2RAD(obj_ellipse.angle)+0.5*M_PI);
  }

  PushTrackerState updateTracks(cv::Mat& in_frame, cv::Mat& self_mask, XYZPointCloud& cloud)
  {
    if (!initialized_)
    {
      return initTracks(in_frame, self_mask, cloud);
    }
    bool no_objects = false;
    ProtoObject cur_obj = findTargetObject(in_frame, cloud, no_objects);
>>>>>>> 83310953

    // Update model
    PushTrackerState state;
    state.header.seq = frame_count_;
<<<<<<< HEAD
    state.header.stamp = ros::Time::now();
    state.header.frame_id = cloud.header.frame_id;

=======
    state.header.stamp = cloud.header.stamp;
    state.header.frame_id = cloud.header.frame_id;

    cv::RotatedRect obj_ellipse;
>>>>>>> 83310953
    if (no_objects)
    {
      state.no_detection = true;
      state.x = previous_state_.x;
      state.x_dot = previous_state_.x_dot;
<<<<<<< HEAD
    }
    else
    {
      state.x.x = cur_obj.centroid[0];
      state.x.y = cur_obj.centroid[1];
      // TODO: Track theta as dominant axis?
      state.x.theta = 0.0;
=======
      state.z = previous_state_.z;
      ROS_WARN_STREAM("Using previous state, but updating time!");
      if (use_displays_ || write_to_disk_)
      {
        trackerIO(in_frame, previous_obj_, previous_obj_ellipse_);
      }
    }
    else
    {
      obj_ellipse = findFootprintEllipse(cur_obj);
      state.x.theta = getThetaFromEllipse(obj_ellipse);
      state.x.x = cur_obj.centroid[0];
      state.x.y = cur_obj.centroid[1];
      state.z = cur_obj.centroid[2];

      if(swap_orientation_)
      {
        if(state.x.theta > 0.0)
          state.x.theta += - M_PI;
        else
          state.x.theta += M_PI;
      }

      if ((state.x.theta > 0) != (previous_state_.x.theta > 0))
      {
        if ((fabs(state.x.theta) > M_PI*0.25 &&
             fabs(state.x.theta) < (M_PI*0.75 )) ||
            (fabs(previous_state_.x.theta) > 1.0 &&
             fabs(previous_state_.x.theta) < (M_PI - 0.5)))
        {
          swap_orientation_ = !swap_orientation_;
          // We either need to swap or need to undo the swap
          if(state.x.theta > 0.0)
            state.x.theta += -M_PI;
          else
            state.x.theta += M_PI;
        }
      }
>>>>>>> 83310953

      // Convert delta_x to x_dot
      double delta_x = state.x.x - previous_state_.x.x;
      double delta_y = state.x.y - previous_state_.x.y;
<<<<<<< HEAD
      double delta_theta = state.x.theta - previous_state_.x.theta;
=======
      double delta_theta = subPIAngle(state.x.theta - previous_state_.x.theta);
>>>>>>> 83310953
      double delta_t = state.header.stamp.toSec() - previous_time_;
      state.x_dot.x = delta_x/delta_t;
      state.x_dot.y = delta_y/delta_t;
      state.x_dot.theta = delta_theta/delta_t;
<<<<<<< HEAD
    }
    previous_time_ = state.header.stamp.toSec();
    previous_state_ = state;
    frame_count_++;

    ROS_INFO_STREAM("x: \n" << state.x);
    ROS_INFO_STREAM("x_dot\n" << state.x_dot << "\n");

    cv::Mat centroid_frame;
    in_frame.copyTo(centroid_frame);
    pcl::PointXYZ centroid_point(cur_obj.centroid[0], cur_obj.centroid[1],
                                 cur_obj.centroid[2]);
    cv::Point img_idx = pcl_segmenter_->projectPointIntoImage(
        centroid_point, cloud.header.frame_id, "openni_rgb_optical_frame");
    cv::circle(centroid_frame, img_idx, 4, cv::Scalar(255,255,0));
    cv::imshow("centroid", centroid_frame);
    return state;
  }

  Pose2D estimateCentroid(KeyPoints& points)
  {
    Pose2D centroid;
    centroid.x = 0.0;
    centroid.y = 0.0;
    centroid.theta = 0.0;
    if (points.size() < 1)
    {
      return centroid;
    }
    int n = 0;
    for (unsigned int i; i < points.size(); ++i)
    {
      if (isnan(points[i].point3D_.x) || isnan(points[i].point3D_.x))
      {
        continue;
      }
      n++;
      centroid.x += points[i].point3D_.x;
      centroid.y += points[i].point3D_.y;
    }

    centroid.x /= n;
    centroid.y /= n;
    // TODO: Estimate theta somehow...
    return centroid;
  }

  KeyPoints extractFeatures(cv::Mat& in_frame, cv::Mat& obj_mask,
                            XYZPointCloud& cloud)
  {
    cv::Mat bw_frame(in_frame.size(), CV_8UC1);
    if (in_frame.channels() == 3)
    {
      cv::cvtColor(in_frame, bw_frame, CV_BGR2GRAY);
    }
    else
    {
      bw_frame = in_frame;
    }
    // TODO: Compare points returned to extracting features from pre-masked
    // image
    std::vector<cv::KeyPoint> key_points;
    cv::FAST(bw_frame, key_points, fast_thresh_);

    // Remove keypoints not on the object mask
    for (unsigned int i = 0; i < key_points.size();)
    {
      if (obj_mask.at<uchar>(key_points[i].pt.y,
                             key_points[i].pt.x) == 0)
      {
        key_points.erase(key_points.begin() + i);
      }
      else
      {
        i++;
      }
    }
    // Extract descriptors for those points on the object
    FeatureVector raw_descriptors;
    surf_(bw_frame, obj_mask, key_points, raw_descriptors, true);
    // Populate feature vectors and key point locations
    const int descriptor_length = float(raw_descriptors.size()) /
        key_points.size();
    KeyPoints obj_key_points;
    FeatureVectors feats;
    for (int i = 0; i < key_points.size(); ++i)
    {
      FeatureVector f;
      for (int j = 0; j < descriptor_length; ++j)
      {
        f.push_back(raw_descriptors[i*descriptor_length + j]);
      }
      // Extract 3D locations of points
      KeyPoint k(key_points[i].pt, getPoint3D(key_points[i].pt, cloud), f);
      obj_key_points.push_back(k);
      feats.push_back(f);
    }

    cv::Mat disp_img;
    cv::drawKeypoints(in_frame, key_points, disp_img, cv::Scalar(0,255,0));
    if (!initialized_)
    {
      cv::imshow("Initial Features", disp_img);
    }
    else
    {
      cv::imshow("Extracted Features", disp_img);
    }
    return obj_key_points;
  }

  KeyPoints matchFeatures(KeyPoints& extracted, KeyPoints& previous)
  {
    KeyPoints matched;
    int null_count = 0;
    // Match extracted against previous;
    for (unsigned int i = 0; i < previous.size(); ++i)
    {
      int match_idx = ratioTest(previous[i], extracted, ratio_threshold_,
                                match_score_threshold_);
      // NOTE: Ignore bad matches
      if (match_idx < 0)
      {
        KeyPoint null;
        matched.push_back(null);
        matched[i].descriptor_ = previous[i].descriptor_;
        null_count++;
      }
      else
      {
        KeyPoint match = extracted[match_idx];
        match.updateVelocities(previous[i]);
        matched.push_back(match);
      }
    }
    return matched;
  }

  Eigen::Matrix4f estimateMotionVector(KeyPoints& tracks, cv::Mat& frame)
  {
    XYZPointCloud current_pts;
    XYZPointCloud previous_pts;
    current_pts.width = tracks.size();
    current_pts.height = 1;
    current_pts.is_dense = false;
    current_pts.resize(current_pts.width*current_pts.height);
    previous_pts.width = tracks.size();
    previous_pts.height = 1;
    previous_pts.is_dense = false;
    previous_pts.resize(previous_pts.width*previous_pts.height);
    std::vector<int> current_idx;
    std::vector<int> previous_idx;
    for(unsigned int i=0; i < tracks.size(); ++i)
    {
      current_pts.points[i] = tracks[i].point3D_;
      previous_pts.points[i] = tracks[i].getPrevious3DPoint();
      if (tracks[i].point2D_.x == Tracker25DKeyPoint::NULL_X ||
          tracks[i].point2D_.y == Tracker25DKeyPoint::NULL_Y ||
          tracks[i].point2D_.x < 0 || tracks[i].point2D_.y < 0)
      {
      }
      else if (isnan(tracks[i].point3D_.x) || isnan(tracks[i].point3D_.y) || isnan(tracks[i].point3D_.z) )
      {
        // // TODO: Look if any points in the downsampled neighborhood have values
        // ROS_ERROR_STREAM("Nan in point: " << tracks[i].point3D_);
        // ROS_ERROR_STREAM("2D point: " << tracks[i].point2D_);
        // ROS_ERROR_STREAM("2D delta: " << tracks[i].delta2D_);
        // ROS_ERROR_STREAM("3D delta: " << tracks[i].delta3D_);
      }
      else if (isnan(previous_pts.points[i].x) ||
               isnan(previous_pts.points[i].y) ||
               isnan(previous_pts.points[i].z))
      {
        // // TODO: Look if any points in the downsampled neighborhood have values
        // ROS_ERROR_STREAM("Nan in prev point: " << previous_pts.points[i]);
        // ROS_ERROR_STREAM("3D point: " << tracks[i].point3D_);
        // ROS_ERROR_STREAM("2D point: " << tracks[i].point2D_);
        // ROS_ERROR_STREAM("2D delta: " << tracks[i].delta2D_);
        // ROS_ERROR_STREAM("3D delta: " << tracks[i].delta3D_);
      }
      else
      {
        current_idx.push_back(i);
        previous_idx.push_back(i);
        // ROS_INFO_STREAM("Current pt3D: " << current_pts.points[i]);
        // ROS_INFO_STREAM("Previous pt3D: " << previous_pts.points[i]);
        // TODO: If negative x, then print all info
        if (tracks[i].point3D_.x < 0)
        {
          ROS_WARN_STREAM("Current point has negative 3D x: " <<
                          tracks[i].point3D_);
        }
        if (previous_pts.points[i].x < 0)
        {
          ROS_WARN_STREAM("Previous point has negative 3D x.");
          ROS_WARN_STREAM("Tracked point is: " << tracks[i].point3D_);
          ROS_WARN_STREAM("Tracked 2D point is: " << tracks[i].point2D_);
          ROS_WARN_STREAM("Tracked 2D vector is: " << tracks[i].delta2D_);
          ROS_WARN_STREAM("Tracked 3D vector is: " << tracks[i].delta3D_);
          ROS_WARN_STREAM("Current point is: " << current_pts.points[i]);
          ROS_WARN_STREAM("Previous point is: " << previous_pts.points[i]
                          << "\n");
        }
      }
    }

    int max_support = 0;
    std::vector<int> best_support;
    Eigen::Matrix4f best_transform;
    if (current_idx.size() < 2)
    {
      ROS_ERROR_STREAM("Too few matches to estimate transform");
      return Eigen::Matrix4f::Identity();
    }
    for (int i = 0; i < max_ransac_iter_; ++i)
    {
      // Choose 2 random, unique indices
      int idx0 = current_idx[rand() % current_idx.size()];
      int idx1 = -1;
      do
      {
        idx1 = current_idx[rand() % current_idx.size()];
      } while (idx1 == idx0);
      std::vector<int> rand_idx;
      rand_idx.push_back(idx0);
      rand_idx.push_back(idx1);
      // Compute transform from random pts
      Eigen::Matrix4f transform = estimateTransform(previous_pts, current_pts,
                                                    rand_idx, rand_idx);
      std::vector<int> support = determineSupport(previous_pts, current_pts,
                                                  previous_idx, current_idx,
                                                  transform);
      if (support.size() > max_support)
      {
        max_support = support.size();
        best_transform = transform;
        best_support = support;
      }
      // Exit if support percentage is above a certain threhsold
      if (best_support.size() >
          sufficient_support_percent_*current_pts.size())
      {
        break;
      }
    }

    // Estimate final transform with least squares (SVD)
    // ROS_INFO_STREAM("Number of support pts is: " << best_support.size()
    //                 << " / " << tracks.size());

    Eigen::Matrix4f final_transform = estimateTransform(previous_pts,
                                                        current_pts,
                                                        best_support,
                                                        best_support);
    // ROS_INFO_STREAM("Best guess transform is: \n" << final_transform << "\n");

    // TODO: Display transform (applied to centroid of points?)
    // TODO: Need to project 3D into the image...
    cv::Mat disp_img;
    frame.copyTo(disp_img);
    for (unsigned int i = 0; i < best_support.size(); ++i)
    {
      int idx = best_support[i];
      cv::circle(disp_img, tracks[idx].point2D_, 4, cv::Scalar(0,0,255));
    }
    cv::imshow("Support Points", disp_img);
    return final_transform;
  }

  Eigen::Matrix4f estimateTransform(XYZPointCloud& previous_pts,
                                    XYZPointCloud& current_pts,
                                    std::vector<int>& previous_indices,
                                    std::vector<int>& current_indices)
  {
    TransformEstimator estimator;
    Eigen::Matrix4f transform;
    estimator.estimateRigidTransformation(previous_pts, previous_indices,
                                          current_pts, current_indices,
                                          transform);
    return transform;
  }

  std::vector<int> determineSupport(XYZPointCloud& previous_pts,
                                    XYZPointCloud& current_pts,
                                    std::vector<int>& previous_indices,
                                    std::vector<int>& current_indices,
                                    Eigen::Matrix4f& transform)
  {
    std::vector<int> support_idx;
    for (unsigned int i = 0; i < previous_indices.size(); ++i)
    {
      int idx = previous_indices[i];
      double fit_error = computeReprojectionError(previous_pts.points[idx],
                                                  current_pts.points[idx],
                                                  transform);
      if (fit_error < support_dist_thresh_)
      {
        support_idx.push_back(idx);
      }
    }
    return support_idx;
  }

  //
  // Helper functions
  //
  double computeReprojectionError(pcl::PointXYZ& prev_pt, pcl::PointXYZ& cur_pt,
                                  Eigen::Matrix4f& transform)
  {
    Eigen::Vector4f x_t0(prev_pt.x, prev_pt.y, prev_pt.z, 1.0);
    Eigen::Vector4f x_t1(cur_pt.x, cur_pt.y, cur_pt.z, 1.0);
    Eigen::Vector4f x_t1_hat = transform*x_t0;
    Eigen::Vector4f error_vec = x_t1_hat - x_t1;
    return error_vec.norm();
  }


  int ratioTest(KeyPoint& a, KeyPoints& bList, double ratio_threshold = 0.5,
                double match_threshold=1.0)
  {
    double best_score = 1000000;
    double second_best = 1000000;
    int best_index = -1;

    for (unsigned int b = 0; b < bList.size(); ++b) {
      double score = 0;
      score = SSD(a.descriptor_, bList[b].descriptor_);

      if (score < best_score) {
        second_best = best_score;
        best_score = score;
        best_index = b;
      } else if (score < second_best) {
        second_best = score;
      }
    }
    if ( second_best == 0 ||
         best_score / second_best > ratio_threshold) {
      best_index = -1;
    }
    if ( best_score > match_threshold) {
      best_index = -1;
    }
    return best_index;
  }

  double SSD(FeatureVector& a, FeatureVector& b)
  {
    double diff = 0;

    for (unsigned int i = 0; i < a.size(); ++i) {
      float delta = a[i] - b[i];
      diff += delta*delta;
    }

    return diff;
  }

  pcl::PointXYZ getPoint3D(cv::Point pt, XYZPointCloud& cloud) const
  {
    // Compensate for downsampling
    return cloud.at(pt.x*upscale_, pt.y*upscale_);
  }

  //
  // I/O Functions
  //
  void drawMatches(cv::Mat& in_frame, KeyPoints& matches, std::string append="")
  {
    cv::Mat disp_img;
    in_frame.copyTo(disp_img);
    for (unsigned int i = 0; i < matches.size(); ++i)
    {
      if (matches[i].point2D_.x < 0 || matches[i].point2D_.y < 0)
      {
        continue;
      }
      cv::line(disp_img, matches[i].point2D_,
               matches[i].point2D_ + matches[i].delta2D_, cv::Scalar(0,255,0));
      cv::circle(disp_img, matches[i].point2D_, 4, cv::Scalar(0,255,0));
    }
    std::stringstream title;
    title << "Tracker 2.5D Matches" << append;
    cv::imshow(title.str(), disp_img);
  }

  //
  // Getters & Setters
  //
  bool isInitialized() const
  {
    return initialized_;
  }

  void stopTracking()
  {
    initialized_ = false;
  }

  void setNumDownsamples(int num_downsamples)
  {
    num_downsamples_ = num_downsamples;
    upscale_ = std::pow(2,num_downsamples_);
  }

 protected:
  shared_ptr<PointCloudSegmentation> pcl_segmenter_;
  int num_downsamples_;
  bool initialized_;
  int fast_thresh_;
  KeyPoints init_obj_keys_;
  KeyPoints prev_obj_keys_;
  KeyPoints cur_obj_keys_;
  KeyPoints prev_all_keys_;
  KeyPoints cur_all_keys_;
  cv::SURF surf_;
  double ratio_threshold_;
  double match_score_threshold_;
  int frame_count_;
  int upscale_;
  int max_ransac_iter_;
  double sufficient_support_percent_;
  double support_dist_thresh_;
  double previous_time_;
  PushTrackerState previous_state_;
  bool use_surf_tracker_;
=======

      ROS_DEBUG_STREAM("x: (" << state.x.x << ", " << state.x.y << ", " <<
                       state.x.theta << ")");
      ROS_DEBUG_STREAM("x_dot: (" << state.x_dot.x << ", " << state.x_dot.y
                       << ", " << state.x_dot.theta << ")");

      if (use_displays_ || write_to_disk_)
      {
        trackerIO(in_frame, cur_obj, obj_ellipse);
      }
    }
    previous_time_ = state.header.stamp.toSec();
    previous_state_ = state;
    previous_obj_ = cur_obj;
    previous_obj_ellipse_ = obj_ellipse;
    frame_count_++;
    record_count_++;
    return state;
  }

  void pausedUpdate(cv::Mat in_frame)
  {
    if (use_displays_ || write_to_disk_)
    {
      trackerIO(in_frame, previous_obj_, previous_obj_ellipse_);
    }
    record_count_++;
  }

  //
  // Helper functions
  //

  //
  // Getters & Setters
  //
  bool isInitialized() const
  {
    return initialized_;
  }

  void stopTracking()
  {
    initialized_ = false;
  }

  void setNumDownsamples(int num_downsamples)
  {
    num_downsamples_ = num_downsamples;
    upscale_ = std::pow(2,num_downsamples_);
  }

  PushTrackerState getMostRecentState() const
  {
    return previous_state_;
  }

  ProtoObject getMostRecentObject() const
  {
    return previous_obj_;
  }

  cv::RotatedRect getMostRecentEllipse() const
  {
    return previous_obj_ellipse_;
  }

  void pause()
  {
    paused_ = true;
  }

  void unpause()
  {
    paused_ = false;
  }

  bool isPaused() const
  {
    return paused_;
  }

 protected:
  //
  // I/O Functions
  //

  void trackerIO(cv::Mat& in_frame, ProtoObject& cur_obj, cv::RotatedRect& obj_ellipse)
  {
    cv::Mat centroid_frame;
    in_frame.copyTo(centroid_frame);
    pcl::PointXYZ centroid_point(cur_obj.centroid[0], cur_obj.centroid[1],
                                 cur_obj.centroid[2]);
    const cv::Point img_c_idx = pcl_segmenter_->projectPointIntoImage(
        centroid_point, cur_obj.cloud.header.frame_id, "openni_rgb_optical_frame");
    // double ellipse_angle_rad = subPIAngle(DEG2RAD(obj_ellipse.angle));
    double theta = getThetaFromEllipse(obj_ellipse);
    if(swap_orientation_)
    {
      if(theta > 0.0)
        theta += - M_PI;
      else
        theta += M_PI;
    }
    const float x_min_rad = (std::cos(theta+0.5*M_PI)* obj_ellipse.size.width*0.5);
    const float y_min_rad = (std::sin(theta+0.5*M_PI)* obj_ellipse.size.width*0.5);
    pcl::PointXYZ table_min_point(centroid_point.x+x_min_rad, centroid_point.y+y_min_rad,
                                  centroid_point.z);
    const float x_maj_rad = (std::cos(theta)*obj_ellipse.size.height*0.5);
    const float y_maj_rad = (std::sin(theta)*obj_ellipse.size.height*0.5);
    pcl::PointXYZ table_maj_point(centroid_point.x+x_maj_rad, centroid_point.y+y_maj_rad,
                                  centroid_point.z);
    const cv::Point2f img_min_idx = pcl_segmenter_->projectPointIntoImage(
        table_min_point, cur_obj.cloud.header.frame_id, "openni_rgb_optical_frame");
    const cv::Point2f img_maj_idx = pcl_segmenter_->projectPointIntoImage(
        table_maj_point, cur_obj.cloud.header.frame_id, "openni_rgb_optical_frame");
    cv::line(centroid_frame, img_c_idx, img_maj_idx, cv::Scalar(0,0,255),2);
    cv::line(centroid_frame, img_c_idx, img_min_idx, cv::Scalar(0,255,0),2);
    cv::Size img_size;
    img_size.width = std::sqrt(std::pow(img_maj_idx.x-img_c_idx.x,2) +
                               std::pow(img_maj_idx.y-img_c_idx.y,2))*2.0;
    img_size.height = std::sqrt(std::pow(img_min_idx.x-img_c_idx.x,2) +
                                std::pow(img_min_idx.y-img_c_idx.y,2))*2.0;
    float img_angle = RAD2DEG(std::atan2(img_maj_idx.y-img_c_idx.y,
                                         img_maj_idx.x-img_c_idx.x));
    cv::RotatedRect img_ellipse(img_c_idx, img_size, img_angle);
    cv::ellipse(centroid_frame, img_ellipse, cv::Scalar(255,0,255), 1);
    if (use_displays_)
    {
      cv::imshow("Ellipse Axes", centroid_frame);
    }
    if (write_to_disk_)
    {
      std::stringstream out_name;
      out_name << base_output_path_ << "ellipse_axes_" << frame_set_count_ << "_"
               << record_count_ << ".png";
      cv::imwrite(out_name.str(), centroid_frame);
    }

  }

  shared_ptr<PointCloudSegmentation> pcl_segmenter_;
  int num_downsamples_;
  bool initialized_;
  int frame_count_;
  int upscale_;
  double previous_time_;
  ProtoObject previous_obj_;
  PushTrackerState previous_state_;
  cv::RotatedRect previous_obj_ellipse_;
  bool use_displays_;
  bool write_to_disk_;
  std::string base_output_path_;
  int record_count_;
  bool swap_orientation_;
  bool paused_;
  int frame_set_count_;
>>>>>>> 83310953
};

class TabletopPushingPerceptionNode
{
 public:
  TabletopPushingPerceptionNode(ros::NodeHandle &n) :
      n_(n), n_private_("~"),
      image_sub_(n, "color_image_topic", 1),
      depth_sub_(n, "depth_image_topic", 1),
      mask_sub_(n, "mask_image_topic", 1),
      cloud_sub_(n, "point_cloud_topic", 1),
      sync_(MySyncPolicy(15), image_sub_, depth_sub_, mask_sub_, cloud_sub_),
      as_(n, "push_tracker", false),
      have_depth_data_(false),
      camera_initialized_(false), recording_input_(false), record_count_(0),
<<<<<<< HEAD
      learn_callback_count_(0), frame_callback_count_(0), use_surf_(false)
=======
      learn_callback_count_(0), goal_out_count_(0), goal_heading_count_(0), frame_callback_count_(0),
      just_spun_(false), major_axis_spin_pos_scale_(0.75), spin_to_heading_(false)
>>>>>>> 83310953
  {
    tf_ = shared_ptr<tf::TransformListener>(new tf::TransformListener());
    pcl_segmenter_ = shared_ptr<PointCloudSegmentation>(
        new PointCloudSegmentation(tf_));
    // Get parameters from the server
    n_private_.param("display_wait_ms", display_wait_ms_, 3);
    n_private_.param("use_displays", use_displays_, false);
    n_private_.param("write_input_to_disk", write_input_to_disk_, false);
    n_private_.param("write_to_disk", write_to_disk_, false);
<<<<<<< HEAD
    n_private_.param("min_workspace_x", min_workspace_x_, 0.0);
    n_private_.param("min_workspace_y", min_workspace_y_, 0.0);
    n_private_.param("min_workspace_z", min_workspace_z_, 0.0);
    n_private_.param("max_workspace_x", max_workspace_x_, 0.0);
    n_private_.param("max_workspace_y", max_workspace_y_, 0.0);
    n_private_.param("max_workspace_z", max_workspace_z_, 0.0);
=======

    n_private_.param("min_workspace_x", pcl_segmenter_->min_workspace_x_, 0.0);
    n_private_.param("min_workspace_z", pcl_segmenter_->min_workspace_z_, 0.0);
    n_private_.param("max_workspace_x", pcl_segmenter_->max_workspace_x_, 0.0);
    n_private_.param("max_workspace_z", pcl_segmenter_->max_workspace_z_, 0.0);
    n_private_.param("min_table_z", pcl_segmenter_->min_table_z_, -0.5);
    n_private_.param("max_table_z", pcl_segmenter_->max_table_z_, 1.5);

>>>>>>> 83310953
    std::string default_workspace_frame = "torso_lift_link";
    n_private_.param("workspace_frame", workspace_frame_,
                     default_workspace_frame);

    std::string output_path_def = "~";
    n_private_.param("img_output_path", base_output_path_, output_path_def);

<<<<<<< HEAD
    n_private_.param("min_table_z", pcl_segmenter_->min_table_z_, -0.5);
    n_private_.param("max_table_z", pcl_segmenter_->max_table_z_, 1.5);
    pcl_segmenter_->min_workspace_x_ = min_workspace_x_;
    pcl_segmenter_->max_workspace_x_ = max_workspace_x_;
    pcl_segmenter_->min_workspace_z_ = min_workspace_z_;
    pcl_segmenter_->max_workspace_z_ = max_workspace_z_;
    n_private_.param("moved_count_thresh", pcl_segmenter_->moved_count_thresh_,
                     1);

    n_private_.param("autostart_pcl_segmentation", autorun_pcl_segmentation_,
                     false);
    n_private_.param("start_tracking_on_push_call", start_tracking_on_push_call_,
                     false);
=======
    n_private_.param("start_tracking_on_push_call", start_tracking_on_push_call_, false);
>>>>>>> 83310953

    n_private_.param("num_downsamples", num_downsamples_, 2);
    pcl_segmenter_->num_downsamples_ = num_downsamples_;

    std::string cam_info_topic_def = "/kinect_head/rgb/camera_info";
    n_private_.param("cam_info_topic", cam_info_topic_,
                     cam_info_topic_def);
    n_private_.param("table_ransac_thresh", pcl_segmenter_->table_ransac_thresh_,
                     0.01);
    n_private_.param("table_ransac_angle_thresh",
                     pcl_segmenter_->table_ransac_angle_thresh_, 30.0);
    n_private_.param("pcl_cluster_tolerance", pcl_segmenter_->cluster_tolerance_,
                     0.25);
    n_private_.param("pcl_difference_thresh", pcl_segmenter_->cloud_diff_thresh_,
                     0.01);
    n_private_.param("pcl_min_cluster_size", pcl_segmenter_->min_cluster_size_,
                     100);
    n_private_.param("pcl_max_cluster_size", pcl_segmenter_->max_cluster_size_,
                     2500);
    n_private_.param("pcl_voxel_downsample_res", pcl_segmenter_->voxel_down_res_,
                     0.005);
    n_private_.param("pcl_cloud_intersect_thresh",
                     pcl_segmenter_->cloud_intersect_thresh_, 0.005);
    n_private_.param("pcl_concave_hull_alpha", pcl_segmenter_->hull_alpha_,
                     0.1);
    n_private_.param("use_pcl_voxel_downsample",
                     pcl_segmenter_->use_voxel_down_, true);

    n_private_.param("push_tracker_dist_thresh", tracker_dist_thresh_, 0.05);
    n_private_.param("push_tracker_angle_thresh", tracker_angle_thresh_, 0.01);
    n_private_.param("major_axis_spin_pos_scale", major_axis_spin_pos_scale_, 0.75);
    // Initialize classes requiring parameters
    obj_tracker_ = shared_ptr<ObjectTracker25D>(
        new ObjectTracker25D(pcl_segmenter_, num_downsamples_, use_displays_, write_to_disk_,
                             base_output_path_));

    double ratio_thresh;
    double match_score_thresh;
    int fast_thresh;
    bool extended_feats;
    int max_ransac_iter;
    double support_percent;
    double support_dist;
    n_private_.param("obj_tracker_ratio_threshold", ratio_thresh, 0.5);
    n_private_.param("obj_tracker_score_threshold", match_score_thresh, 128.0);
    n_private_.param("obj_tracker_fast_threshold", fast_thresh, 9);
    n_private_.param("obj_tracker_extended_feats", extended_feats, true);
    n_private_.param("obj_tracker_extended_feats", extended_feats, true);
    n_private_.param("obj_tracker_max_ransac_iter", max_ransac_iter, 100);
    n_private_.param("obj_tracker_ransac_support_percent", support_percent, 0.7);
    n_private_.param("obj_tracker_ransac_dist_thresh", support_dist, 0.03);
    n_private_.param("push_tracker_dist_thresh", tracker_dist_thresh_, 0.05);
    n_private_.param("push_tracker_angle_thresh", tracker_angle_thresh_, 0.01);
    n_private_.param("push_tracker_use_SURF", use_surf_, false);

    // Initialize classes requiring parameters
    obj_tracker_ = shared_ptr<ObjectTracker25D>(
        new ObjectTracker25D(pcl_segmenter_, num_downsamples_, ratio_thresh,
                             match_score_thresh, fast_thresh, extended_feats,
                             max_ransac_iter, support_percent, support_dist,
                             use_surf_));

    // Setup ros node connections
    sync_.registerCallback(&TabletopPushingPerceptionNode::sensorCallback,
                           this);
    push_pose_server_ = n_.advertiseService(
        "get_learning_push_vector",
        &TabletopPushingPerceptionNode::learnPushCallback, this);
    table_location_server_ = n_.advertiseService(
        "get_table_location", &TabletopPushingPerceptionNode::getTableLocation,
        this);

    // Setup push tracking action server
    as_.registerGoalCallback(
        boost::bind(&TabletopPushingPerceptionNode::pushTrackerGoalCB, this));
    as_.registerPreemptCallback(
        boost::bind(&TabletopPushingPerceptionNode::pushTrackerPreemptCB,this));
    as_.start();
  }

  void sensorCallback(const sensor_msgs::ImageConstPtr& img_msg,
                      const sensor_msgs::ImageConstPtr& depth_msg,
                      const sensor_msgs::ImageConstPtr& mask_msg,
                      const sensor_msgs::PointCloud2ConstPtr& cloud_msg)
  {
    if (!camera_initialized_)
    {
      cam_info_ = *ros::topic::waitForMessage<sensor_msgs::CameraInfo>(
          cam_info_topic_, n_, ros::Duration(5.0));
      camera_initialized_ = true;
      pcl_segmenter_->cam_info_ = cam_info_;
      ROS_DEBUG_STREAM("Cam info: " << cam_info_);
    }
    // Convert images to OpenCV format
<<<<<<< HEAD
    cv::Mat color_frame(bridge_.imgMsgToCv(img_msg));
    cv::Mat depth_frame(bridge_.imgMsgToCv(depth_msg));
    cv::Mat self_mask(bridge_.imgMsgToCv(mask_msg));
=======
    cv::Mat color_frame;
    cv::Mat depth_frame;
    cv::Mat self_mask;
    cv_bridge::CvImagePtr color_cv_ptr = cv_bridge::toCvCopy(img_msg);
    cv_bridge::CvImagePtr depth_cv_ptr = cv_bridge::toCvCopy(depth_msg);
    cv_bridge::CvImagePtr mask_cv_ptr = cv_bridge::toCvCopy(mask_msg);
    color_frame = color_cv_ptr->image;
    depth_frame = depth_cv_ptr->image;
    self_mask = mask_cv_ptr->image;
>>>>>>> 83310953

    // Swap kinect color channel order
    cv::cvtColor(color_frame, color_frame, CV_RGB2BGR);

    // Transform point cloud into the correct frame and convert to PCL struct
    XYZPointCloud cloud;
    pcl::fromROSMsg(*cloud_msg, cloud);
    tf_->waitForTransform(workspace_frame_, cloud.header.frame_id,
                          cloud.header.stamp, ros::Duration(0.5));
    pcl_ros::transformPointCloud(workspace_frame_, cloud, cloud, *tf_);

    // Convert nans to zeros
    for (int r = 0; r < depth_frame.rows; ++r)
    {
      float* depth_row = depth_frame.ptr<float>(r);
      for (int c = 0; c < depth_frame.cols; ++c)
      {
        float cur_d = depth_row[c];
        if (isnan(cur_d))
        {
          depth_row[c] = 0.0;
        }
      }
    }

    XYZPointCloud cloud_self_filtered;
    cloud_self_filtered.header = cloud.header;
    cloud_self_filtered.width = cloud.size();
    cloud_self_filtered.height = 1;
    cloud_self_filtered.is_dense = false;
    cloud_self_filtered.resize(cloud_self_filtered.width);
    for (unsigned int x = 0, i = 0; x < cloud.width; ++x)
    {
      for (unsigned int y = 0; y < cloud.height; ++y, ++i)
      {
        if (self_mask.at<uchar>(y,x) != 0)
        {
          cloud_self_filtered.at(i) = cloud.at(x,y);
        }
      }
    }

    XYZPointCloud cloud_self_filtered;
    cloud_self_filtered.header = cloud.header;
    cloud_self_filtered.width = cloud.size();
    cloud_self_filtered.height = 1;
    cloud_self_filtered.is_dense = false;
    cloud_self_filtered.resize(cloud_self_filtered.width);
    for (unsigned int x = 0, i = 0; x < cloud.width; ++x)
    {
      for (unsigned int y = 0; y < cloud.height; ++y, ++i)
      {
        if (self_mask.at<uchar>(y,x) != 0)
        {
          cloud_self_filtered.at(i) = cloud.at(x,y);
        }
      }
    }

    // Downsample everything first
    cv::Mat color_frame_down = downSample(color_frame, num_downsamples_);
    cv::Mat depth_frame_down = downSample(depth_frame, num_downsamples_);
<<<<<<< HEAD
    cv::Mat workspace_mask_down = downSample(workspace_mask, num_downsamples_);
=======
>>>>>>> 83310953
    cv::Mat self_mask_down = downSample(self_mask, num_downsamples_);

    // Save internally for use in the service callback
    prev_color_frame_ = cur_color_frame_.clone();
    prev_depth_frame_ = cur_depth_frame_.clone();
<<<<<<< HEAD
    prev_workspace_mask_ = cur_workspace_mask_.clone();
=======
>>>>>>> 83310953
    prev_self_mask_ = cur_self_mask_.clone();
    prev_camera_header_ = cur_camera_header_;

    // Update the current versions
    cur_color_frame_ = color_frame_down.clone();
    cur_depth_frame_ = depth_frame_down.clone();
<<<<<<< HEAD
    cur_workspace_mask_ = workspace_mask_down.clone();
=======
>>>>>>> 83310953
    cur_self_mask_ = self_mask_down.clone();
    cur_point_cloud_ = cloud;
    cur_self_filtered_cloud_ = cloud_self_filtered;
    have_depth_data_ = true;
    cur_camera_header_ = img_msg->header;
    pcl_segmenter_->cur_camera_header_ = cur_camera_header_;

<<<<<<< HEAD
    if (obj_tracker_->isInitialized())
    {
      PushTrackerState tracker_state;
      if (use_surf_)
      {
        tracker_state = obj_tracker_->updateTracks(
            cur_color_frame_, cur_workspace_mask_, cur_self_mask_,
            cur_point_cloud_);
      }
      else
      {
        tracker_state = obj_tracker_->updateTracks(
            cur_color_frame_, cur_workspace_mask_, cur_self_mask_,
            cur_self_filtered_cloud_);
      }
=======
    if (obj_tracker_->isInitialized() && !obj_tracker_->isPaused())
    {
      PushTrackerState tracker_state = obj_tracker_->updateTracks(
          cur_color_frame_, cur_self_mask_, cur_self_filtered_cloud_);

      PointStamped start_point;
      PointStamped end_point;
      start_point.header.frame_id = workspace_frame_;
      end_point.header.frame_id = workspace_frame_;
      start_point.point.x = tracker_state.x.x;
      start_point.point.y = tracker_state.x.y;
      start_point.point.z = tracker_state.z;
      end_point.point.x = tracker_goal_pose_.x;
      end_point.point.y = tracker_goal_pose_.y;
      end_point.point.z = start_point.point.z;

      displayPushVector(cur_color_frame_, start_point, end_point);
      displayGoalHeading(cur_color_frame_, start_point, tracker_state.x.theta,
                         tracker_goal_pose_.theta);
>>>>>>> 83310953

      // make sure that the action hasn't been canceled
      if (as_.isActive())
      {
        as_.publishFeedback(tracker_state);
        // Check for goal conditions
        float x_error = tracker_goal_pose_.x - tracker_state.x.x;
        float y_error = tracker_goal_pose_.y - tracker_state.x.y;
<<<<<<< HEAD
        // TODO: Make sub1/2pi diff
        float theta_error = tracker_goal_pose_.theta - tracker_state.x.theta;
=======
        float theta_error = subPIAngle(tracker_goal_pose_.theta - tracker_state.x.theta);
>>>>>>> 83310953

        float x_dist = fabs(x_error);
        float y_dist = fabs(y_error);
        float theta_dist = fabs(theta_error);

<<<<<<< HEAD
        if (x_dist < tracker_dist_thresh_ && y_dist < tracker_dist_thresh_ &&
            theta_dist < tracker_angle_thresh_)
=======
        if (spin_to_heading_ && theta_dist < tracker_angle_thresh_)
>>>>>>> 83310953
        {
          ROS_INFO_STREAM("Cur state: (" << tracker_state.x.x << ", " <<
                          tracker_state.x.y << ", " << tracker_state.x.theta << ")");
          ROS_INFO_STREAM("Desired goal: (" << tracker_goal_pose_.x << ", " <<
                          tracker_goal_pose_.y << ", " << tracker_goal_pose_.theta << ")");
          ROS_INFO_STREAM("Goal error: (" << x_dist << ", " << y_dist << ", "
                          << theta_dist << ")");
          PushTrackerResult res;
          as_.setSucceeded(res);
<<<<<<< HEAD
          stopTracking();
=======
          obj_tracker_->pause();
        }
        else if (!spin_to_heading_ &&
                 x_dist < tracker_dist_thresh_ && y_dist < tracker_dist_thresh_)
        {
          ROS_INFO_STREAM("Cur state: (" << tracker_state.x.x << ", " <<
                          tracker_state.x.y << ", " << tracker_state.x.theta << ")");
          ROS_INFO_STREAM("Desired goal: (" << tracker_goal_pose_.x << ", " <<
                          tracker_goal_pose_.y << ", " << tracker_goal_pose_.theta << ")");
          ROS_INFO_STREAM("Goal error: (" << x_dist << ", " << y_dist << ", "
                          << theta_dist << ")");
          PushTrackerResult res;
          as_.setSucceeded(res);
          obj_tracker_->pause();
>>>>>>> 83310953
        }
        else
        {
          if (frame_callback_count_ % 15)
          {
<<<<<<< HEAD
            ROS_INFO_STREAM("Error in (x,y): (" << x_error << ", " << y_error << ")");
          }
        }
      }
    }

    // Debug stuff
    if (autorun_pcl_segmentation_)
    {
      LearnPush::Request req;
      req.push_angle = randf()*2.0*M_PI-M_PI;
      req.use_goal_pose = false;
      req.rand_angle = false;
      getPushStartPose(req);
=======
            ROS_DEBUG_STREAM("Error in (x,y, theta): (" << x_error << ", " << y_error <<  ", " <<
                             theta_error << ")\n");
          }
        }
      }
    }
    else if (obj_tracker_->isPaused())
    {
      obj_tracker_->pausedUpdate(cur_color_frame_);
      PointStamped start_point;
      PointStamped end_point;
      PushTrackerState tracker_state = obj_tracker_->getMostRecentState();
      start_point.header.frame_id = workspace_frame_;
      end_point.header.frame_id = workspace_frame_;
      start_point.point.x = tracker_state.x.x;
      start_point.point.y = tracker_state.x.y;
      start_point.point.z = tracker_state.z;
      end_point.point.x = tracker_goal_pose_.x;
      end_point.point.y = tracker_goal_pose_.y;
      end_point.point.z = start_point.point.z;
      displayPushVector(cur_color_frame_, start_point, end_point);
      displayGoalHeading(cur_color_frame_, start_point, tracker_state.x.theta,
                         tracker_goal_pose_.theta);
>>>>>>> 83310953
    }

    // Display junk
#ifdef DISPLAY_INPUT_COLOR
    if (use_displays_)
    {
      cv::imshow("color", cur_color_frame_);
      cv::imshow("self_mask", cur_self_mask_);
    }
    // Way too much disk writing!
    if (write_input_to_disk_ && recording_input_)
    {
      std::stringstream out_name;
      out_name << base_output_path_ << "input" << record_count_ << ".png";
      cv::imwrite(out_name.str(), cur_color_frame_);
      std::stringstream self_out_name;
      self_out_name << base_output_path_ << "self" << record_count_ << ".png";
      cv::imwrite(self_out_name.str(), cur_self_mask_);
      record_count_++;
    }
#endif // DISPLAY_INPUT_COLOR
#ifdef DISPLAY_INPUT_DEPTH
    if (use_displays_)
    {
      double depth_max = 1.0;
      cv::minMaxLoc(cur_depth_frame_, NULL, &depth_max);
      cv::Mat depth_display = cur_depth_frame_.clone();
      depth_display /= depth_max;
      cv::imshow("input_depth", depth_display);
    }
#endif // DISPLAY_INPUT_DEPTH
#ifdef DISPLAY_WAIT
    if (use_displays_)
    {
      cv::waitKey(display_wait_ms_);
    }
#endif // DISPLAY_WAIT
    ++frame_callback_count_;
  }

  /**
   * Service request callback method to return a location and orientation for
   * the robot to push.
   *
   * @param req The service request
   * @param res The service response
   *
   * @return true if successfull, false otherwise
   */
  bool learnPushCallback(LearnPush::Request& req, LearnPush::Response& res)
  {
    if ( have_depth_data_ )
    {
      if (req.initialize)
      {
        record_count_ = 0;
        learn_callback_count_ = 0;
        // Initialize stuff if necessary (i.e. angle to push from)
        res.no_push = true;
        recording_input_ = false;
      }
      else if (req.analyze_previous)
      {
        res = getAnalysisVector(req.push_angle);
        res.no_push = true;
        recording_input_ = false;
      }
      else if (req.spin_push)
      {
        res = getSpinPushStartPose(req);
        recording_input_ = !res.no_objects;
        res.no_push = false;
      }
      else
      {
        res = getPushStartPose(req);
<<<<<<< HEAD
=======
        recording_input_ = !res.no_objects;
>>>>>>> 83310953
        res.no_push = false;
      }
    }
    else
    {
      ROS_ERROR_STREAM("Calling getPushStartPose prior to receiving sensor data.");
      recording_input_ = false;
      res.no_push = true;
      return false;
    }
    return true;
  }

  LearnPush::Response getPushStartPose(LearnPush::Request& req)
  {
    bool rand_angle = req.rand_angle;
    double desired_push_angle = req.push_angle;
<<<<<<< HEAD

    // Segment objects
    ProtoObjects objs = pcl_segmenter_->findTabletopObjects(cur_self_filtered_cloud_);
    cv::Mat disp_img = pcl_segmenter_->projectProtoObjectsIntoImage(
        objs, cur_color_frame_.size(), workspace_frame_);
    pcl_segmenter_->displayObjectImage(disp_img, "Objects", true);

    // Assume we care about the biggest currently
    int chosen_idx = 0;
    unsigned int max_size = 0;
    for (unsigned int i = 0; i < objs.size(); ++i)
=======
    PushTrackerState cur_state;
    if (just_spun_)
    {
      just_spun_ = false;
      cur_state = obj_tracker_->getMostRecentState();
    }
    else
    {
      cur_state = startTracking();
    }
    ROS_INFO_STREAM("Cur state: (" << cur_state.x.x << ", " << cur_state.x.y << ", " <<
                    cur_state.x.theta << ")");

    ProtoObject cur_obj = obj_tracker_->getMostRecentObject();
    tracker_goal_pose_ = req.goal_pose;
    if (!start_tracking_on_push_call_)
>>>>>>> 83310953
    {
      obj_tracker_->pause();
    }

    LearnPush::Response res;
    if (cur_state.no_detection)
    {
      ROS_WARN_STREAM("No objects found");
      res.centroid.x = 0.0;
      res.centroid.y = 0.0;
      res.centroid.z = 0.0;
<<<<<<< HEAD
=======
      res.no_objects = true;
>>>>>>> 83310953
      return res;
    }
    res.no_objects = false;
    res.centroid.x = cur_obj.centroid[0];
    res.centroid.y = cur_obj.centroid[1];
    res.centroid.z = cur_obj.centroid[2];

    if (rand_angle)
    {
      // desired_push_angle = randf()*2.0*M_PI-M_PI;
      desired_push_angle = randf()*M_PI-0.5*M_PI;
    }

    // Get straight line from current location to goal pose as start
    if (req.use_goal_pose)
    {
      desired_push_angle = atan2(req.goal_pose.y - res.centroid.y,
                                 req.goal_pose.x - res.centroid.x);
    }

<<<<<<< HEAD
    ROS_INFO_STREAM("Found " << objs.size() << " objects.");
    ROS_INFO_STREAM("Chosen object idx is " << chosen_idx << " with " <<
                    objs[chosen_idx].cloud.size() << " points");
    ROS_INFO_STREAM("Chosen object located at: \n" << res.centroid);

    if (start_tracking_on_push_call_)
    {
      startTracking();
    }

    if (rand_angle)
    {
      // desired_push_angle = randf()*2.0*M_PI-M_PI;
      desired_push_angle = randf()*M_PI-0.5*M_PI;
    }

    // Get straight line from current location to goal pose as start
    if (req.use_goal_pose)
    {
      desired_push_angle = atan2(req.goal_pose.y - res.centroid.y,
                                 req.goal_pose.x - res.centroid.x);
    }

=======
>>>>>>> 83310953
    // Set basic push information
    PushVector p;
    p.header.frame_id = workspace_frame_;
    p.push_angle = desired_push_angle;

    // Get vector through centroid and determine start point and distance
    Eigen::Vector3f push_unit_vec(std::cos(desired_push_angle),
                                  std::sin(desired_push_angle), 0.0f);
    std::vector<pcl::PointXYZ> end_points = pcl_segmenter_->lineCloudIntersectionEndPoints(cur_obj.cloud, push_unit_vec,
                                                                                           cur_obj.centroid);
    p.start_point.x = end_points[0].x;
    p.start_point.y = end_points[0].y;
    p.start_point.z = end_points[0].z;

    // Get push distance
    if (req.use_goal_pose)
    {
      p.push_dist = hypot(res.centroid.x - req.goal_pose.x,
                          res.centroid.y - req.goal_pose.y);
    }
    else
    {
      p.push_dist = std::sqrt(pcl_segmenter_->sqrDistXY(end_points[0], end_points[1]));
    }
    // Visualize push vector
    displayPushVector(cur_color_frame_, p);
    PointStamped centroid;
    centroid.header.frame_id = cur_obj.cloud.header.frame_id;
    centroid.point = res.centroid;
    displayGoalHeading(cur_color_frame_, centroid, cur_state.x.theta, tracker_goal_pose_.theta);

    learn_callback_count_++;
    ROS_INFO_STREAM("Chosen push start point: (" << p.start_point.x << ", "
                    << p.start_point.y << ", " << p.start_point.z << ")");
    ROS_INFO_STREAM("Push dist: " << p.push_dist);
    ROS_INFO_STREAM("Push angle: " << p.push_angle);
    start_centroid_ = cur_obj.centroid;
    res.push = p;
    return res;
  }

  LearnPush::Response getSpinPushStartPose(LearnPush::Request& req)
  {
    PushTrackerState cur_state = startTracking();
    ProtoObject cur_obj = obj_tracker_->getMostRecentObject();
    ROS_INFO_STREAM("Cur state: (" << cur_state.x.x << ", " << cur_state.x.y << ", " <<
                    cur_state.x.theta << ")");

    cv::RotatedRect cur_ellipse = obj_tracker_->getMostRecentEllipse();
    tracker_goal_pose_ = req.goal_pose;
    if (!start_tracking_on_push_call_)
    {
      obj_tracker_->pause();
    }
    LearnPush::Response res;
    if (cur_state.no_detection)
    {
      ROS_WARN_STREAM("No objects found");
      res.centroid.x = 0.0;
      res.centroid.y = 0.0;
      res.centroid.z = 0.0;
      res.no_objects = true;
      return res;
    }
    res.no_objects = false;
    res.centroid.x = cur_obj.centroid[0];
    res.centroid.y = cur_obj.centroid[1];
    res.centroid.z = cur_obj.centroid[2];

    // Use estimated ellipse to determine object extent and pushing locations
    Eigen::Vector3f major_axis(std::cos(cur_state.x.theta),
                               std::sin(cur_state.x.theta), 0.0f);
    Eigen::Vector3f minor_axis(std::cos(cur_state.x.theta+0.5*M_PI),
                               std::sin(cur_state.x.theta+0.5*M_PI), 0.0f);
    std::vector<pcl::PointXYZ> major_pts;
    major_pts = pcl_segmenter_->lineCloudIntersectionEndPoints(cur_obj.cloud,
                                                               major_axis,
                                                               cur_obj.centroid);
    std::vector<pcl::PointXYZ> minor_pts;
    minor_pts = pcl_segmenter_->lineCloudIntersectionEndPoints(cur_obj.cloud,
                                                               minor_axis,
                                                               cur_obj.centroid);
    Eigen::Vector3f centroid(cur_obj.centroid[0], cur_obj.centroid[1], cur_obj.centroid[2]);
    Eigen::Vector3f major_pos((major_pts[0].x-centroid[0]), (major_pts[0].y-centroid[1]), 0.0);
    Eigen::Vector3f minor_pos((minor_pts[0].x-centroid[0]), (minor_pts[0].y-centroid[1]), 0.0);
    ROS_DEBUG_STREAM("major_pts: " << major_pts[0] << ", " << major_pts[1]);
    ROS_DEBUG_STREAM("minor_pts: " << minor_pts[0] << ", " << minor_pts[1]);
    Eigen::Vector3f major_neg = -major_pos;
    Eigen::Vector3f minor_neg = -minor_pos;
    Eigen::Vector3f push_pt0 = centroid + major_axis_spin_pos_scale_*major_pos + minor_pos;
    Eigen::Vector3f push_pt1 = centroid + major_axis_spin_pos_scale_*major_pos + minor_neg;
    Eigen::Vector3f push_pt2 = centroid + major_axis_spin_pos_scale_*major_neg + minor_neg;
    Eigen::Vector3f push_pt3 = centroid + major_axis_spin_pos_scale_*major_neg + minor_pos;

    std::vector<Eigen::Vector3f> push_pts;
    std::vector<float> sx;
    push_pts.push_back(push_pt0);
    sx.push_back(1.0);
    push_pts.push_back(push_pt1);
    sx.push_back(-1.0);
    push_pts.push_back(push_pt2);
    sx.push_back(-1.0);
    push_pts.push_back(push_pt3);
    sx.push_back(1.0);

    // TODO: Display the pushing point locations
    cv::Mat disp_img;
    cur_color_frame_.copyTo(disp_img);

    // Set basic push information
    PushVector p;
    p.header.frame_id = workspace_frame_;

    // Choose point and rotation direction
    unsigned int chosen_idx = 0;
    double theta_error = subPIAngle(req.goal_pose.theta - cur_state.x.theta);
    ROS_INFO_STREAM("Theta error is: " << theta_error);
    // TODO: Make this choice to find the point on the outside
    if (theta_error > 0.0)
    {
      // Positive push is corner 1 or 3
      if (push_pts[1][1] > push_pts[3][1])
      {
        if (centroid[1] > 0)
        {
          chosen_idx = 1;
        }
        else
        {
          chosen_idx = 3;
        }
      }
      else
      {
        if (centroid[1] < 0)
        {
          chosen_idx = 1;
        }
        else
        {
          chosen_idx = 3;
        }
      }
    }
    else
    {
      // Negative push is corner 0 or 2
      if (push_pts[0][1] > push_pts[2][1])
      {
        if (centroid[1] > 0)
        {
          chosen_idx = 0;
        }
        else
        {
          chosen_idx = 2;
        }
      }
      else
      {
        if (centroid[1] < 0)
        {
          chosen_idx = 0;
        }
        else
        {
          chosen_idx = 2;
        }
      }
    }
<<<<<<< HEAD
    p.start_point.x = intersection.at(start_idx).x;
    p.start_point.y = intersection.at(start_idx).y;
    p.start_point.z = intersection.at(start_idx).z;

    // Get push distance
    if (req.use_goal_pose)
    {
      p.push_dist = hypot(res.centroid.x - req.goal_pose.x,
                          res.centroid.y - req.goal_pose.y);
    }
    else
    {
      p.push_dist = std::sqrt(pcl_segmenter_->sqrDistXY(
          intersection.at(start_idx), intersection.at(end_idx)));
    }
    // Visualize push vector
    displayPushVector(cur_color_frame_, p);
    learn_callback_count_++;
    ROS_INFO_STREAM("Chosen push start point: (" << p.start_point.x << ", "
                    << p.start_point.y << ", " << p.start_point.z << ")");
    ROS_INFO_STREAM("Push dist: " << p.push_dist);
    ROS_INFO_STREAM("Push angle: " << p.push_angle);
    prev_centroid_ = objs[chosen_idx].centroid;
=======
    ROS_DEBUG_STREAM("Chosen idx is : " << chosen_idx);
    p.start_point.x = push_pts[chosen_idx][0];
    p.start_point.y = push_pts[chosen_idx][1];
    p.start_point.z = centroid[2];
    p.push_angle = cur_state.x.theta+sx[chosen_idx]*0.5*M_PI;
    // NOTE: This is useless here, whatever
    p.push_dist = hypot(res.centroid.x - req.goal_pose.x, res.centroid.y - req.goal_pose.y);
>>>>>>> 83310953
    res.push = p;
    res.theta = cur_state.x.theta;
    just_spun_ = true;

    if (use_displays_|| write_to_disk_)
    {
      for (unsigned int i = 0; i < push_pts.size(); ++i)
      {
        ROS_DEBUG_STREAM("Point " << i << " is: " << push_pts[i]);
        const cv::Point2f img_idx = pcl_segmenter_->projectPointIntoImage(
            push_pts[i], cur_obj.cloud.header.frame_id, "openni_rgb_optical_frame");
        cv::Scalar draw_color;
        if (i == chosen_idx)
        {
          draw_color = cv::Scalar(0,0,255);
        }
        else
        {
          draw_color = cv::Scalar(0,255,0);
        }
        cv::circle(disp_img, img_idx, 4, draw_color);
      }
      if (use_displays_)
      {
        cv::imshow("push points", disp_img);
      }
      if (write_to_disk_)
      {
        // Write to disk to create video output
        std::stringstream push_out_name;
        push_out_name << base_output_path_ << "push_points" << frame_set_count_ << ".png";
        cv::imwrite(push_out_name.str(), disp_img);
      }
    }
    PointStamped centroid_pt;
    centroid_pt.header.frame_id = cur_obj.cloud.header.frame_id;
    centroid_pt.point = res.centroid;
    displayGoalHeading(cur_color_frame_, centroid_pt, cur_state.x.theta, tracker_goal_pose_.theta);
    return res;
  }

  LearnPush::Response getAnalysisVector(double desired_push_angle)
  {
    // // Segment objects
    ProtoObjects objs = pcl_segmenter_->findTabletopObjects(cur_point_cloud_);
    cv::Mat disp_img = pcl_segmenter_->projectProtoObjectsIntoImage(
        objs, cur_color_frame_.size(), workspace_frame_);
    pcl_segmenter_->displayObjectImage(disp_img, "Objects", true);
    PushTrackerState tracker_state = obj_tracker_->getMostRecentState();
    obj_tracker_->stopTracking();

    // Assume we care about the biggest currently
    int chosen_idx = 0;
    unsigned int max_size = 0;
    for (unsigned int i = 0; i < objs.size(); ++i)
    {
      if (objs[i].cloud.size() > max_size)
      {
        max_size = objs[i].cloud.size();
        chosen_idx = i;
      }
    }
    LearnPush::Response res;
    if (objs.size() == 0)
    {
      ROS_WARN_STREAM("No objects found");
      res.moved.x = 0.0;
      res.moved.y = 0.0;
      res.moved.z = 0.0;
      res.centroid.x = 0.0;
      res.centroid.y = 0.0;
      res.centroid.z = 0.0;
<<<<<<< HEAD
=======
      res.no_objects = true;
>>>>>>> 83310953
      return res;
    }
    res.no_objects = false;
    // TODO: Make these better named and match the tracker
    Eigen::Vector4f move_vec = objs[chosen_idx].centroid - start_centroid_;
    res.moved.x = move_vec[0];
    res.moved.y = move_vec[1];
    res.moved.z = move_vec[2];
    res.centroid.x = objs[chosen_idx].centroid[0];
    res.centroid.y = objs[chosen_idx].centroid[1];
    res.centroid.z = objs[chosen_idx].centroid[2];
    res.theta = tracker_state.x.theta;

    return res;
  }

<<<<<<< HEAD
  bool startTracking()
  {
    // Segment objects
    ProtoObjects objs = pcl_segmenter_->findTabletopObjects(cur_self_filtered_cloud_);
    cv::Mat disp_img = pcl_segmenter_->projectProtoObjectsIntoImage(
        objs, cur_color_frame_.size(), workspace_frame_);
    pcl_segmenter_->displayObjectImage(disp_img, "Objects", true);

    // Assume we care about the biggest currently
    int chosen_idx = 0;
    unsigned int max_size = 0;
    for (unsigned int i = 0; i < objs.size(); ++i)
    {
      if (objs[i].cloud.size() > max_size)
      {
        max_size = objs[i].cloud.size();
        chosen_idx = i;
      }
    }

    // NOTE: disp_image has i+1 for object ids
    cv::Mat obj_mask_raw = (disp_img == (chosen_idx+1));
    cv::Mat obj_mask;
    cv::Mat element(3,3, CV_8UC1, cv::Scalar(255));
    cv::dilate(obj_mask_raw, obj_mask, element);
    cv::erode(obj_mask, obj_mask, element);
    // cv::imshow("obj_mask: raw", obj_mask_raw);
    // cv::imshow("obj_mask: closed", obj_mask);
    PushTrackerState tracker_state;
    if (use_surf_)
    {
      tracker_state = obj_tracker_->initTracksSURF(
          cur_color_frame_, obj_mask, cur_self_mask_, cur_point_cloud_);
    }
    else
    {
      tracker_state = obj_tracker_->initTracks(
          cur_color_frame_, obj_mask, cur_self_mask_, cur_self_filtered_cloud_);
    }
    Pose2D obj_pose;
    if (objs.size() == 0)
    {
      ROS_WARN_STREAM("No objects found");
      obj_pose.x = 0.0;
      obj_pose.y = 0.0;
      return false;
    }
    obj_pose.x = objs[chosen_idx].centroid[0];
    obj_pose.y = objs[chosen_idx].centroid[1];

    ROS_INFO_STREAM("Found " << objs.size() << " objects.");
    ROS_INFO_STREAM("Chosen object idx is " << chosen_idx << " with " <<
                    objs[chosen_idx].cloud.size() << " points");
    return true;
  }

  bool stopTracking()
  {
    obj_tracker_->stopTracking();
    bool obj_tracking = false;
    return obj_tracking;
=======
  PushTrackerState startTracking()
  {
    frame_set_count_++;
    goal_out_count_ = 0;
    goal_heading_count_ = 0;
    frame_callback_count_ = 0;
    return obj_tracker_->initTracks(cur_color_frame_, cur_self_mask_, cur_self_filtered_cloud_);
>>>>>>> 83310953
  }

  void pushTrackerGoalCB()
  {
<<<<<<< HEAD
    ROS_INFO_STREAM("pushTrackerGoalCB(): starting tracking");
    bool obj_tracking = startTracking();
    if (!obj_tracking)
    {
      ROS_WARN_STREAM("Nothing to track. Push tracking aborted.");
      as_.setAborted();
      return;
=======
    ROS_DEBUG_STREAM("pushTrackerGoalCB(): starting tracking");
    if (obj_tracker_->isInitialized())
    {
      obj_tracker_->unpause();
    }
    else
    {
      startTracking();
>>>>>>> 83310953
    }
    ROS_INFO_STREAM("Accepting goal");
    shared_ptr<const PushTrackerGoal> tracker_goal = as_.acceptNewGoal();
    // TODO: Transform into workspace frame...
    tracker_goal_pose_ = tracker_goal->desired_pose;
    pushing_arm_ = tracker_goal->which_arm;
<<<<<<< HEAD
=======
    spin_to_heading_ = tracker_goal->spin_to_heading;
>>>>>>> 83310953
    ROS_INFO_STREAM("Accepted goal of " << tracker_goal_pose_);
    ROS_INFO_STREAM("Push with arm " << pushing_arm_);
  }

  void pushTrackerPreemptCB()
  {
<<<<<<< HEAD
    bool obj_tracking = stopTracking();
    ROS_INFO_STREAM("Preempted push tracker");
    if (obj_tracking)
    {
      ROS_INFO_STREAM("Tracking stopped");
    }
    else
    {
      ROS_WARN_STREAM("Tracking not stopped");
    }
=======
    obj_tracker_->pause();
    ROS_INFO_STREAM("Preempted push tracker");
>>>>>>> 83310953
    // set the action state to preempted
    as_.setPreempted();
  }

  /**
   * ROS Service callback method for determining the location of a table in the
   * scene
   *
   * @param req The service request
   * @param res The service response
   *
   * @return true if successfull, false otherwise
   */
  bool getTableLocation(LocateTable::Request& req, LocateTable::Response& res)
  {
    if ( have_depth_data_ )
    {
      res.table_centroid = getTablePlane(cur_point_cloud_);
      if ((res.table_centroid.pose.position.x == 0.0 &&
           res.table_centroid.pose.position.y == 0.0 &&
           res.table_centroid.pose.position.z == 0.0) ||
          res.table_centroid.pose.position.x < 0.0)
      {
        ROS_ERROR_STREAM("No plane found, leaving");
        res.found_table = false;
        return false;
      }
      res.found_table = true;
      res.table_centroid.header.stamp = ros::Time::now();
    }
    else
    {
      ROS_ERROR_STREAM("Calling getTableLocation prior to receiving sensor data.");
      res.found_table = false;
      return false;
    }
    return true;
  }

  /**
   * Calculate the location of the dominant plane (table) in a point cloud
   *
   * @param cloud The point cloud containing a table
   *
   * @return The estimated 3D centroid of the table
   */
  PoseStamped getTablePlane(XYZPointCloud& cloud)
  {
    XYZPointCloud obj_cloud, table_cloud;
    // TODO: Comptue the hull on the first call
    Eigen::Vector4f table_centroid = pcl_segmenter_->getTablePlane(cloud,
                                                                   obj_cloud,
                                                                   table_cloud);
    PoseStamped p;
    p.pose.position.x = table_centroid[0];
    p.pose.position.y = table_centroid[1];
    p.pose.position.z = table_centroid[2];
    p.header = cloud.header;
    ROS_INFO_STREAM("Table centroid is: ("
                    << p.pose.position.x << ", "
                    << p.pose.position.y << ", "
                    << p.pose.position.z << ")");
    table_centroid_ = p;
    return p;
  }

  void displayPushVector(cv::Mat& img, PushVector& push)
  {
    PointStamped start_point;
    start_point.point = push.start_point;
    start_point.header.frame_id = workspace_frame_;
    PointStamped end_point;
    end_point.point.x = start_point.point.x+std::cos(push.push_angle)*push.push_dist;
    end_point.point.y = start_point.point.y+std::sin(push.push_angle)*push.push_dist;
    end_point.point.z = start_point.point.z;
    end_point.header.frame_id = workspace_frame_;
    displayPushVector(img, start_point, end_point);
  }

  void displayPushVector(cv::Mat& img, PointStamped& start_point, PointStamped& end_point)
  {
    cv::Mat disp_img;
    img.copyTo(disp_img);

    cv::Point img_start_point = pcl_segmenter_->projectPointIntoImage(
        start_point);
    cv::Point img_end_point = pcl_segmenter_->projectPointIntoImage(
        end_point);
    cv::line(disp_img, img_start_point, img_end_point, cv::Scalar(0,255,0));
    cv::circle(disp_img, img_end_point, 4, cv::Scalar(0,255,0));

    if (use_displays_)
    {
      cv::imshow("goal_vector", disp_img);
    }
    if (write_to_disk_)
    {
      // Write to disk to create video output
      std::stringstream push_out_name;
<<<<<<< HEAD
      push_out_name << base_output_path_ << "push_vector" << learn_callback_count_
                    << ".png";
      cv::Mat push_out_img(disp_img.size(), CV_8UC3);
      disp_img.convertTo(push_out_img, CV_8UC3, 255);
      cv::imwrite(push_out_name.str(), push_out_img);
=======
      push_out_name << base_output_path_ << "goal_vector_" << frame_set_count_ << "_"
                    << goal_out_count_++ << ".png";
      cv::imwrite(push_out_name.str(), disp_img);
    }
  }

  void displayGoalHeading(cv::Mat& img, PointStamped& centroid, double theta, double goal_theta)
  {
    cv::Mat disp_img;
    img.copyTo(disp_img);

    cv::Point img_c_idx = pcl_segmenter_->projectPointIntoImage(centroid);
    cv::RotatedRect obj_ellipse = obj_tracker_->getMostRecentEllipse();
    const float x_maj_rad = (std::cos(theta)*obj_ellipse.size.height*0.5);
    const float y_maj_rad = (std::sin(theta)*obj_ellipse.size.height*0.5);
    pcl::PointXYZ table_heading_point(centroid.point.x+x_maj_rad, centroid.point.y+y_maj_rad,
                                      centroid.point.z);
    const cv::Point2f img_maj_idx = pcl_segmenter_->projectPointIntoImage(
        table_heading_point, centroid.header.frame_id, "openni_rgb_optical_frame");
    const float goal_x_rad = (std::cos(goal_theta)*obj_ellipse.size.height*0.5);
    const float goal_y_rad = (std::sin(goal_theta)*obj_ellipse.size.height*0.5);
    pcl::PointXYZ goal_heading_point(centroid.point.x+goal_x_rad, centroid.point.y+goal_y_rad,
                                     centroid.point.z);
    cv::Point2f img_goal_idx = pcl_segmenter_->projectPointIntoImage(
        goal_heading_point, centroid.header.frame_id, "openni_rgb_optical_frame");
    // TODO: Draw partially shaded ellipse showing angle error
    float img_start_angle = RAD2DEG(std::atan2(img_maj_idx.y-img_c_idx.y,
                                               img_maj_idx.x-img_c_idx.x));
    float img_end_angle = RAD2DEG(std::atan2(img_goal_idx.y-img_c_idx.y,
                                             img_goal_idx.x-img_c_idx.x));
    double img_height = std::sqrt(std::pow(img_maj_idx.x-img_c_idx.x,2) +
                                  std::pow(img_maj_idx.y-img_c_idx.y,2));
    // NOTE: Renormalize goal idx positiong to be on a circle with current heading point
    cv::Point img_goal_draw_idx(std::cos(DEG2RAD(img_end_angle))*img_height+img_c_idx.x,
                                std::sin(DEG2RAD(img_end_angle))*img_height+img_c_idx.y);
    cv::Size axes(img_height, img_height);
    cv::ellipse(disp_img, img_c_idx, axes, img_start_angle, 0,
                RAD2DEG(subPIAngle(DEG2RAD(img_end_angle-img_start_angle))), cv::Scalar(0,0,255));
    cv::line(disp_img, img_c_idx, img_maj_idx, cv::Scalar(0,0,255));
    cv::line(disp_img, img_c_idx, img_goal_draw_idx, cv::Scalar(0,0,255));
    if (use_displays_)
    {
      cv::imshow("goal_heading", disp_img);
    }
    if (write_to_disk_)
    {
      // Write to disk to create video output
      std::stringstream push_out_name;
      push_out_name << base_output_path_ << "goal_heading_" << frame_set_count_ << "_"
                    << goal_heading_count_++ << ".png";
      cv::imwrite(push_out_name.str(), disp_img);
>>>>>>> 83310953
    }
  }

  /**
   * Executive control function for launching the node.
   */
  void spin()
  {
    while(n_.ok())
    {
      ros::spinOnce();
    }
  }

 protected:
  ros::NodeHandle n_;
  ros::NodeHandle n_private_;
  message_filters::Subscriber<sensor_msgs::Image> image_sub_;
  message_filters::Subscriber<sensor_msgs::Image> depth_sub_;
  message_filters::Subscriber<sensor_msgs::Image> mask_sub_;
  message_filters::Subscriber<sensor_msgs::PointCloud2> cloud_sub_;
  message_filters::Synchronizer<MySyncPolicy> sync_;
  sensor_msgs::CameraInfo cam_info_;
  shared_ptr<tf::TransformListener> tf_;
  ros::ServiceServer push_pose_server_;
  ros::ServiceServer table_location_server_;
  actionlib::SimpleActionServer<PushTrackerAction> as_;
  cv::Mat cur_color_frame_;
  cv::Mat cur_depth_frame_;
<<<<<<< HEAD
  cv::Mat cur_workspace_mask_;
  cv::Mat cur_self_mask_;
  cv::Mat prev_color_frame_;
  cv::Mat prev_depth_frame_;
  cv::Mat prev_workspace_mask_;
=======
  cv::Mat cur_self_mask_;
  cv::Mat prev_color_frame_;
  cv::Mat prev_depth_frame_;
>>>>>>> 83310953
  cv::Mat prev_self_mask_;
  std_msgs::Header cur_camera_header_;
  std_msgs::Header prev_camera_header_;
  XYZPointCloud cur_point_cloud_;
  XYZPointCloud cur_self_filtered_cloud_;
  shared_ptr<PointCloudSegmentation> pcl_segmenter_;
  bool have_depth_data_;
  int display_wait_ms_;
  bool use_displays_;
  bool write_input_to_disk_;
  bool write_to_disk_;
  std::string base_output_path_;
  int num_downsamples_;
  std::string workspace_frame_;
  PoseStamped table_centroid_;
  bool camera_initialized_;
  std::string cam_info_topic_;
<<<<<<< HEAD
  bool autorun_pcl_segmentation_;
=======
>>>>>>> 83310953
  bool start_tracking_on_push_call_;
  bool recording_input_;
  int record_count_;
  int learn_callback_count_;
<<<<<<< HEAD
  int frame_callback_count_;
  Eigen::Vector4f prev_centroid_;
=======
  int goal_out_count_;
  int goal_heading_count_;
  int frame_callback_count_;
  Eigen::Vector4f start_centroid_;
>>>>>>> 83310953
  shared_ptr<ObjectTracker25D> obj_tracker_;
  Pose2D tracker_goal_pose_;
  std::string pushing_arm_;
  double tracker_dist_thresh_;
  double tracker_angle_thresh_;
<<<<<<< HEAD
  bool use_surf_;
=======
  bool just_spun_;
  double major_axis_spin_pos_scale_;
  bool spin_to_heading_;
  int frame_set_count_;
>>>>>>> 83310953
};

int main(int argc, char ** argv)
{
  int seed = time(NULL);
  srand(seed);
  std::cout << "Rand seed is: " << seed << std::endl;
  ros::init(argc, argv, "tabletop_pushing_perception_node");
  ros::NodeHandle n;
  TabletopPushingPerceptionNode perception_node(n);
  perception_node.spin();
  return 0;
}<|MERGE_RESOLUTION|>--- conflicted
+++ resolved
@@ -45,12 +45,8 @@
 #include <message_filters/subscriber.h>
 #include <message_filters/synchronizer.h>
 #include <message_filters/sync_policies/approximate_time.h>
-<<<<<<< HEAD
-#include <cv_bridge/CvBridge.h>
-=======
 #include <cv_bridge/cv_bridge.h>
 #include <sensor_msgs/image_encodings.h>
->>>>>>> 83310953
 #include <actionlib/server/simple_action_server.h>
 
 // TF
@@ -135,10 +131,7 @@
 using tabletop_pushing::ProtoObjects;
 using cpl_visual_features::upSample;
 using cpl_visual_features::downSample;
-<<<<<<< HEAD
-=======
 using cpl_visual_features::subPIAngle;
->>>>>>> 83310953
 typedef tabletop_pushing::VisFeedbackPushTrackingFeedback PushTrackerState;
 typedef tabletop_pushing::VisFeedbackPushTrackingGoal PushTrackerGoal;
 typedef tabletop_pushing::VisFeedbackPushTrackingResult PushTrackerResult;
@@ -193,8 +186,6 @@
   pcl::PointXYZ delta3D_;
 };
 
-<<<<<<< HEAD
-=======
 static inline double sqrDistXY(Eigen::Vector4f a, Pose2D b)
 {
   const double dx = a[0]-b.x;
@@ -202,7 +193,6 @@
   return dx*dx+dy*dy;
 }
 
->>>>>>> 83310953
 class ObjectTracker25D
 {
  protected:
@@ -212,22 +202,6 @@
   typedef std::vector<FeatureVector> FeatureVectors;
 
  public:
-<<<<<<< HEAD
-  ObjectTracker25D(shared_ptr<PointCloudSegmentation> segmenter,
-                   int num_downsamples = 0,
-                   double ratio_thresh=0.5, double match_thresh=128,
-                   int fast_thresh=9, bool extended_feature=true,
-                   int max_ransac_iter=100,
-                   double sufficient_support_percent=0.7,
-                   double support_dist_thresh=0.03, bool use_surf=false) :
-      pcl_segmenter_(segmenter),
-      num_downsamples_(num_downsamples), initialized_(false),
-      fast_thresh_(fast_thresh), surf_(0.05, 4, 2, extended_feature),
-      ratio_threshold_(ratio_thresh), match_score_threshold_(match_thresh),
-      frame_count_(0), max_ransac_iter_(max_ransac_iter),
-      sufficient_support_percent_(sufficient_support_percent),
-      support_dist_thresh_(support_dist_thresh), use_surf_tracker_(use_surf)
-=======
   ObjectTracker25D(shared_ptr<PointCloudSegmentation> segmenter, int num_downsamples = 0,
                    bool use_displays=false, bool write_to_disk=false,
                    std::string base_output_path="") :
@@ -235,161 +209,10 @@
       frame_count_(0), use_displays_(use_displays), write_to_disk_(write_to_disk),
       base_output_path_(base_output_path), record_count_(0), swap_orientation_(false),
       paused_(false), frame_set_count_(0)
->>>>>>> 83310953
   {
     upscale_ = std::pow(2,num_downsamples_);
   }
 
-<<<<<<< HEAD
-  PushTrackerState initTracksSURF(cv::Mat& in_frame, cv::Mat& obj_mask,
-                                  cv::Mat& self_mask, XYZPointCloud& cloud)
-  {
-    initialized_ = false;
-    cv::Mat extract_mask;
-    cv::bitwise_and(obj_mask, self_mask, extract_mask);
-    init_obj_keys_ = extractFeatures(in_frame, extract_mask, cloud);
-    cur_obj_keys_ = init_obj_keys_;
-    prev_obj_keys_ = init_obj_keys_;
-
-    // TODO: Create bounding box for volume estimation in tracking
-    initialized_ = true;
-    frame_count_ = 0;
-    PushTrackerState state;
-    state.header.seq = 0;
-    state.header.stamp = ros::Time::now();
-    state.header.frame_id = cloud.header.frame_id;
-    state.x = estimateCentroid(init_obj_keys_);
-    state.x_dot.x = 0.0;
-    state.x_dot.y = 0.0;
-    state.x_dot.theta = 0.0;
-    previous_time_ = state.header.stamp.toSec();
-    return state;
-  }
-
-  PushTrackerState updateTracksSURF(cv::Mat& in_frame, cv::Mat& obj_mask,
-                                    cv::Mat& self_mask, XYZPointCloud& cloud)
-  {
-    if (!initialized_)
-    {
-      return initTracksSURF(in_frame, obj_mask, self_mask, cloud);
-    }
-    prev_obj_keys_ = cur_obj_keys_;
-    cv::Mat extract_mask;
-    cv::bitwise_and(obj_mask, self_mask, extract_mask);
-    cv::imshow("extract_mask", extract_mask);
-    // Get current features
-    KeyPoints extracted_points = extractFeatures(in_frame, extract_mask, cloud);
-    // Match to current object set
-    KeyPoints obj_matches = matchFeatures(extracted_points, prev_obj_keys_);
-
-    // Display matches and individual tracks
-    drawMatches(in_frame, obj_matches, "-obj");
-
-    Eigen::Matrix4f transform = estimateMotionVector(obj_matches, in_frame);
-
-    float delta_x = transform(0,3);
-    float delta_y = transform(1,3);
-    float tr_a = (transform(0,0)+transform(1,1)+transform(2,2));
-    float delta_theta = std::acos((tr_a - 1.0)/2.0);
-
-    // Update model
-
-    PushTrackerState state;
-    state.header.seq = frame_count_;
-    state.header.stamp = ros::Time::now();
-    state.header.frame_id = cloud.header.frame_id;
-
-    // TODO: Set object centroid
-    state.x = estimateCentroid(obj_matches);
-
-    // Convert delta_x to x_dot
-    double delta_t = state.header.stamp.toSec() - previous_time_;
-    state.x_dot.x = delta_x/delta_t;
-    state.x_dot.y = delta_y/delta_t;
-    state.x_dot.theta = delta_theta/delta_t;
-    previous_time_ = state.header.stamp.toSec();
-    cur_obj_keys_ = obj_matches;
-    frame_count_++;
-
-    // ROS_INFO_STREAM("x: (" << state.x << ")");
-    // ROS_INFO_STREAM("x_dot: (" << state.x_dot << ")");
-
-    return state;
-  }
-
-  ProtoObject findLargestObject(cv::Mat& in_frame, XYZPointCloud& cloud,
-                                bool& no_objects)
-  {
-    ProtoObjects objs = pcl_segmenter_->findTabletopObjects(cloud);
-    cv::Mat disp_img = pcl_segmenter_->projectProtoObjectsIntoImage(
-        objs, in_frame.size(), cloud.header.frame_id);
-    pcl_segmenter_->displayObjectImage(disp_img, "Objects", true);
-
-    // Assume we care about the biggest currently
-    int chosen_idx = 0;
-    unsigned int max_size = 0;
-    for (unsigned int i = 0; i < objs.size(); ++i)
-    {
-      if (objs[i].cloud.size() > max_size)
-      {
-        max_size = objs[i].cloud.size();
-        chosen_idx = i;
-      }
-    }
-
-    if (objs.size() == 0)
-    {
-      ROS_WARN_STREAM("No objects found");
-      ProtoObject empty;
-      no_objects = false;
-      return empty;
-    }
-    no_objects = true;
-    return objs[chosen_idx];
-  }
-
-  PushTrackerState initTracks(cv::Mat& in_frame, cv::Mat& obj_mask,
-                              cv::Mat& self_mask, XYZPointCloud& cloud)
-  {
-    if (use_surf_tracker_)
-    {
-      return initTracksSURF(in_frame, obj_mask, self_mask, cloud);
-    }
-    initialized_ = false;
-    bool no_objects = false;
-    ProtoObject cur_obj = findLargestObject(in_frame, cloud,  no_objects);
-    initialized_ = true;
-    frame_count_ = 0;
-    PushTrackerState state;
-    state.header.seq = 0;
-    state.header.stamp = ros::Time::now();
-    state.header.frame_id = cloud.header.frame_id;
-    state.x.x = cur_obj.centroid[0];
-    state.x.y = cur_obj.centroid[1];
-    // TODO: Track theta as dominant axis?
-    state.x.theta = 0.0;
-    state.x_dot.x = 0.0;
-    state.x_dot.y = 0.0;
-    state.x_dot.theta = 0.0;
-    previous_time_ = state.header.stamp.toSec();
-    previous_state_ = state;
-    return state;
-  }
-
-  PushTrackerState updateTracks(cv::Mat& in_frame, cv::Mat& obj_mask,
-                                cv::Mat& self_mask, XYZPointCloud& cloud)
-  {
-    if (use_surf_tracker_)
-    {
-      return updateTracksSURF(in_frame, obj_mask, self_mask, cloud);
-    }
-    if (!initialized_)
-    {
-      return initTracks(in_frame, obj_mask, self_mask, cloud);
-    }
-    bool no_objects = false;
-    ProtoObject cur_obj = findLargestObject(in_frame, cloud, no_objects);
-=======
   ProtoObject findTargetObject(cv::Mat& in_frame, XYZPointCloud& cloud,
                                bool& no_objects, bool init=false)
   {
@@ -525,35 +348,19 @@
     }
     bool no_objects = false;
     ProtoObject cur_obj = findTargetObject(in_frame, cloud, no_objects);
->>>>>>> 83310953
 
     // Update model
     PushTrackerState state;
     state.header.seq = frame_count_;
-<<<<<<< HEAD
-    state.header.stamp = ros::Time::now();
-    state.header.frame_id = cloud.header.frame_id;
-
-=======
     state.header.stamp = cloud.header.stamp;
     state.header.frame_id = cloud.header.frame_id;
 
     cv::RotatedRect obj_ellipse;
->>>>>>> 83310953
     if (no_objects)
     {
       state.no_detection = true;
       state.x = previous_state_.x;
       state.x_dot = previous_state_.x_dot;
-<<<<<<< HEAD
-    }
-    else
-    {
-      state.x.x = cur_obj.centroid[0];
-      state.x.y = cur_obj.centroid[1];
-      // TODO: Track theta as dominant axis?
-      state.x.theta = 0.0;
-=======
       state.z = previous_state_.z;
       ROS_WARN_STREAM("Using previous state, but updating time!");
       if (use_displays_ || write_to_disk_)
@@ -592,448 +399,15 @@
             state.x.theta += M_PI;
         }
       }
->>>>>>> 83310953
 
       // Convert delta_x to x_dot
       double delta_x = state.x.x - previous_state_.x.x;
       double delta_y = state.x.y - previous_state_.x.y;
-<<<<<<< HEAD
-      double delta_theta = state.x.theta - previous_state_.x.theta;
-=======
       double delta_theta = subPIAngle(state.x.theta - previous_state_.x.theta);
->>>>>>> 83310953
       double delta_t = state.header.stamp.toSec() - previous_time_;
       state.x_dot.x = delta_x/delta_t;
       state.x_dot.y = delta_y/delta_t;
       state.x_dot.theta = delta_theta/delta_t;
-<<<<<<< HEAD
-    }
-    previous_time_ = state.header.stamp.toSec();
-    previous_state_ = state;
-    frame_count_++;
-
-    ROS_INFO_STREAM("x: \n" << state.x);
-    ROS_INFO_STREAM("x_dot\n" << state.x_dot << "\n");
-
-    cv::Mat centroid_frame;
-    in_frame.copyTo(centroid_frame);
-    pcl::PointXYZ centroid_point(cur_obj.centroid[0], cur_obj.centroid[1],
-                                 cur_obj.centroid[2]);
-    cv::Point img_idx = pcl_segmenter_->projectPointIntoImage(
-        centroid_point, cloud.header.frame_id, "openni_rgb_optical_frame");
-    cv::circle(centroid_frame, img_idx, 4, cv::Scalar(255,255,0));
-    cv::imshow("centroid", centroid_frame);
-    return state;
-  }
-
-  Pose2D estimateCentroid(KeyPoints& points)
-  {
-    Pose2D centroid;
-    centroid.x = 0.0;
-    centroid.y = 0.0;
-    centroid.theta = 0.0;
-    if (points.size() < 1)
-    {
-      return centroid;
-    }
-    int n = 0;
-    for (unsigned int i; i < points.size(); ++i)
-    {
-      if (isnan(points[i].point3D_.x) || isnan(points[i].point3D_.x))
-      {
-        continue;
-      }
-      n++;
-      centroid.x += points[i].point3D_.x;
-      centroid.y += points[i].point3D_.y;
-    }
-
-    centroid.x /= n;
-    centroid.y /= n;
-    // TODO: Estimate theta somehow...
-    return centroid;
-  }
-
-  KeyPoints extractFeatures(cv::Mat& in_frame, cv::Mat& obj_mask,
-                            XYZPointCloud& cloud)
-  {
-    cv::Mat bw_frame(in_frame.size(), CV_8UC1);
-    if (in_frame.channels() == 3)
-    {
-      cv::cvtColor(in_frame, bw_frame, CV_BGR2GRAY);
-    }
-    else
-    {
-      bw_frame = in_frame;
-    }
-    // TODO: Compare points returned to extracting features from pre-masked
-    // image
-    std::vector<cv::KeyPoint> key_points;
-    cv::FAST(bw_frame, key_points, fast_thresh_);
-
-    // Remove keypoints not on the object mask
-    for (unsigned int i = 0; i < key_points.size();)
-    {
-      if (obj_mask.at<uchar>(key_points[i].pt.y,
-                             key_points[i].pt.x) == 0)
-      {
-        key_points.erase(key_points.begin() + i);
-      }
-      else
-      {
-        i++;
-      }
-    }
-    // Extract descriptors for those points on the object
-    FeatureVector raw_descriptors;
-    surf_(bw_frame, obj_mask, key_points, raw_descriptors, true);
-    // Populate feature vectors and key point locations
-    const int descriptor_length = float(raw_descriptors.size()) /
-        key_points.size();
-    KeyPoints obj_key_points;
-    FeatureVectors feats;
-    for (int i = 0; i < key_points.size(); ++i)
-    {
-      FeatureVector f;
-      for (int j = 0; j < descriptor_length; ++j)
-      {
-        f.push_back(raw_descriptors[i*descriptor_length + j]);
-      }
-      // Extract 3D locations of points
-      KeyPoint k(key_points[i].pt, getPoint3D(key_points[i].pt, cloud), f);
-      obj_key_points.push_back(k);
-      feats.push_back(f);
-    }
-
-    cv::Mat disp_img;
-    cv::drawKeypoints(in_frame, key_points, disp_img, cv::Scalar(0,255,0));
-    if (!initialized_)
-    {
-      cv::imshow("Initial Features", disp_img);
-    }
-    else
-    {
-      cv::imshow("Extracted Features", disp_img);
-    }
-    return obj_key_points;
-  }
-
-  KeyPoints matchFeatures(KeyPoints& extracted, KeyPoints& previous)
-  {
-    KeyPoints matched;
-    int null_count = 0;
-    // Match extracted against previous;
-    for (unsigned int i = 0; i < previous.size(); ++i)
-    {
-      int match_idx = ratioTest(previous[i], extracted, ratio_threshold_,
-                                match_score_threshold_);
-      // NOTE: Ignore bad matches
-      if (match_idx < 0)
-      {
-        KeyPoint null;
-        matched.push_back(null);
-        matched[i].descriptor_ = previous[i].descriptor_;
-        null_count++;
-      }
-      else
-      {
-        KeyPoint match = extracted[match_idx];
-        match.updateVelocities(previous[i]);
-        matched.push_back(match);
-      }
-    }
-    return matched;
-  }
-
-  Eigen::Matrix4f estimateMotionVector(KeyPoints& tracks, cv::Mat& frame)
-  {
-    XYZPointCloud current_pts;
-    XYZPointCloud previous_pts;
-    current_pts.width = tracks.size();
-    current_pts.height = 1;
-    current_pts.is_dense = false;
-    current_pts.resize(current_pts.width*current_pts.height);
-    previous_pts.width = tracks.size();
-    previous_pts.height = 1;
-    previous_pts.is_dense = false;
-    previous_pts.resize(previous_pts.width*previous_pts.height);
-    std::vector<int> current_idx;
-    std::vector<int> previous_idx;
-    for(unsigned int i=0; i < tracks.size(); ++i)
-    {
-      current_pts.points[i] = tracks[i].point3D_;
-      previous_pts.points[i] = tracks[i].getPrevious3DPoint();
-      if (tracks[i].point2D_.x == Tracker25DKeyPoint::NULL_X ||
-          tracks[i].point2D_.y == Tracker25DKeyPoint::NULL_Y ||
-          tracks[i].point2D_.x < 0 || tracks[i].point2D_.y < 0)
-      {
-      }
-      else if (isnan(tracks[i].point3D_.x) || isnan(tracks[i].point3D_.y) || isnan(tracks[i].point3D_.z) )
-      {
-        // // TODO: Look if any points in the downsampled neighborhood have values
-        // ROS_ERROR_STREAM("Nan in point: " << tracks[i].point3D_);
-        // ROS_ERROR_STREAM("2D point: " << tracks[i].point2D_);
-        // ROS_ERROR_STREAM("2D delta: " << tracks[i].delta2D_);
-        // ROS_ERROR_STREAM("3D delta: " << tracks[i].delta3D_);
-      }
-      else if (isnan(previous_pts.points[i].x) ||
-               isnan(previous_pts.points[i].y) ||
-               isnan(previous_pts.points[i].z))
-      {
-        // // TODO: Look if any points in the downsampled neighborhood have values
-        // ROS_ERROR_STREAM("Nan in prev point: " << previous_pts.points[i]);
-        // ROS_ERROR_STREAM("3D point: " << tracks[i].point3D_);
-        // ROS_ERROR_STREAM("2D point: " << tracks[i].point2D_);
-        // ROS_ERROR_STREAM("2D delta: " << tracks[i].delta2D_);
-        // ROS_ERROR_STREAM("3D delta: " << tracks[i].delta3D_);
-      }
-      else
-      {
-        current_idx.push_back(i);
-        previous_idx.push_back(i);
-        // ROS_INFO_STREAM("Current pt3D: " << current_pts.points[i]);
-        // ROS_INFO_STREAM("Previous pt3D: " << previous_pts.points[i]);
-        // TODO: If negative x, then print all info
-        if (tracks[i].point3D_.x < 0)
-        {
-          ROS_WARN_STREAM("Current point has negative 3D x: " <<
-                          tracks[i].point3D_);
-        }
-        if (previous_pts.points[i].x < 0)
-        {
-          ROS_WARN_STREAM("Previous point has negative 3D x.");
-          ROS_WARN_STREAM("Tracked point is: " << tracks[i].point3D_);
-          ROS_WARN_STREAM("Tracked 2D point is: " << tracks[i].point2D_);
-          ROS_WARN_STREAM("Tracked 2D vector is: " << tracks[i].delta2D_);
-          ROS_WARN_STREAM("Tracked 3D vector is: " << tracks[i].delta3D_);
-          ROS_WARN_STREAM("Current point is: " << current_pts.points[i]);
-          ROS_WARN_STREAM("Previous point is: " << previous_pts.points[i]
-                          << "\n");
-        }
-      }
-    }
-
-    int max_support = 0;
-    std::vector<int> best_support;
-    Eigen::Matrix4f best_transform;
-    if (current_idx.size() < 2)
-    {
-      ROS_ERROR_STREAM("Too few matches to estimate transform");
-      return Eigen::Matrix4f::Identity();
-    }
-    for (int i = 0; i < max_ransac_iter_; ++i)
-    {
-      // Choose 2 random, unique indices
-      int idx0 = current_idx[rand() % current_idx.size()];
-      int idx1 = -1;
-      do
-      {
-        idx1 = current_idx[rand() % current_idx.size()];
-      } while (idx1 == idx0);
-      std::vector<int> rand_idx;
-      rand_idx.push_back(idx0);
-      rand_idx.push_back(idx1);
-      // Compute transform from random pts
-      Eigen::Matrix4f transform = estimateTransform(previous_pts, current_pts,
-                                                    rand_idx, rand_idx);
-      std::vector<int> support = determineSupport(previous_pts, current_pts,
-                                                  previous_idx, current_idx,
-                                                  transform);
-      if (support.size() > max_support)
-      {
-        max_support = support.size();
-        best_transform = transform;
-        best_support = support;
-      }
-      // Exit if support percentage is above a certain threhsold
-      if (best_support.size() >
-          sufficient_support_percent_*current_pts.size())
-      {
-        break;
-      }
-    }
-
-    // Estimate final transform with least squares (SVD)
-    // ROS_INFO_STREAM("Number of support pts is: " << best_support.size()
-    //                 << " / " << tracks.size());
-
-    Eigen::Matrix4f final_transform = estimateTransform(previous_pts,
-                                                        current_pts,
-                                                        best_support,
-                                                        best_support);
-    // ROS_INFO_STREAM("Best guess transform is: \n" << final_transform << "\n");
-
-    // TODO: Display transform (applied to centroid of points?)
-    // TODO: Need to project 3D into the image...
-    cv::Mat disp_img;
-    frame.copyTo(disp_img);
-    for (unsigned int i = 0; i < best_support.size(); ++i)
-    {
-      int idx = best_support[i];
-      cv::circle(disp_img, tracks[idx].point2D_, 4, cv::Scalar(0,0,255));
-    }
-    cv::imshow("Support Points", disp_img);
-    return final_transform;
-  }
-
-  Eigen::Matrix4f estimateTransform(XYZPointCloud& previous_pts,
-                                    XYZPointCloud& current_pts,
-                                    std::vector<int>& previous_indices,
-                                    std::vector<int>& current_indices)
-  {
-    TransformEstimator estimator;
-    Eigen::Matrix4f transform;
-    estimator.estimateRigidTransformation(previous_pts, previous_indices,
-                                          current_pts, current_indices,
-                                          transform);
-    return transform;
-  }
-
-  std::vector<int> determineSupport(XYZPointCloud& previous_pts,
-                                    XYZPointCloud& current_pts,
-                                    std::vector<int>& previous_indices,
-                                    std::vector<int>& current_indices,
-                                    Eigen::Matrix4f& transform)
-  {
-    std::vector<int> support_idx;
-    for (unsigned int i = 0; i < previous_indices.size(); ++i)
-    {
-      int idx = previous_indices[i];
-      double fit_error = computeReprojectionError(previous_pts.points[idx],
-                                                  current_pts.points[idx],
-                                                  transform);
-      if (fit_error < support_dist_thresh_)
-      {
-        support_idx.push_back(idx);
-      }
-    }
-    return support_idx;
-  }
-
-  //
-  // Helper functions
-  //
-  double computeReprojectionError(pcl::PointXYZ& prev_pt, pcl::PointXYZ& cur_pt,
-                                  Eigen::Matrix4f& transform)
-  {
-    Eigen::Vector4f x_t0(prev_pt.x, prev_pt.y, prev_pt.z, 1.0);
-    Eigen::Vector4f x_t1(cur_pt.x, cur_pt.y, cur_pt.z, 1.0);
-    Eigen::Vector4f x_t1_hat = transform*x_t0;
-    Eigen::Vector4f error_vec = x_t1_hat - x_t1;
-    return error_vec.norm();
-  }
-
-
-  int ratioTest(KeyPoint& a, KeyPoints& bList, double ratio_threshold = 0.5,
-                double match_threshold=1.0)
-  {
-    double best_score = 1000000;
-    double second_best = 1000000;
-    int best_index = -1;
-
-    for (unsigned int b = 0; b < bList.size(); ++b) {
-      double score = 0;
-      score = SSD(a.descriptor_, bList[b].descriptor_);
-
-      if (score < best_score) {
-        second_best = best_score;
-        best_score = score;
-        best_index = b;
-      } else if (score < second_best) {
-        second_best = score;
-      }
-    }
-    if ( second_best == 0 ||
-         best_score / second_best > ratio_threshold) {
-      best_index = -1;
-    }
-    if ( best_score > match_threshold) {
-      best_index = -1;
-    }
-    return best_index;
-  }
-
-  double SSD(FeatureVector& a, FeatureVector& b)
-  {
-    double diff = 0;
-
-    for (unsigned int i = 0; i < a.size(); ++i) {
-      float delta = a[i] - b[i];
-      diff += delta*delta;
-    }
-
-    return diff;
-  }
-
-  pcl::PointXYZ getPoint3D(cv::Point pt, XYZPointCloud& cloud) const
-  {
-    // Compensate for downsampling
-    return cloud.at(pt.x*upscale_, pt.y*upscale_);
-  }
-
-  //
-  // I/O Functions
-  //
-  void drawMatches(cv::Mat& in_frame, KeyPoints& matches, std::string append="")
-  {
-    cv::Mat disp_img;
-    in_frame.copyTo(disp_img);
-    for (unsigned int i = 0; i < matches.size(); ++i)
-    {
-      if (matches[i].point2D_.x < 0 || matches[i].point2D_.y < 0)
-      {
-        continue;
-      }
-      cv::line(disp_img, matches[i].point2D_,
-               matches[i].point2D_ + matches[i].delta2D_, cv::Scalar(0,255,0));
-      cv::circle(disp_img, matches[i].point2D_, 4, cv::Scalar(0,255,0));
-    }
-    std::stringstream title;
-    title << "Tracker 2.5D Matches" << append;
-    cv::imshow(title.str(), disp_img);
-  }
-
-  //
-  // Getters & Setters
-  //
-  bool isInitialized() const
-  {
-    return initialized_;
-  }
-
-  void stopTracking()
-  {
-    initialized_ = false;
-  }
-
-  void setNumDownsamples(int num_downsamples)
-  {
-    num_downsamples_ = num_downsamples;
-    upscale_ = std::pow(2,num_downsamples_);
-  }
-
- protected:
-  shared_ptr<PointCloudSegmentation> pcl_segmenter_;
-  int num_downsamples_;
-  bool initialized_;
-  int fast_thresh_;
-  KeyPoints init_obj_keys_;
-  KeyPoints prev_obj_keys_;
-  KeyPoints cur_obj_keys_;
-  KeyPoints prev_all_keys_;
-  KeyPoints cur_all_keys_;
-  cv::SURF surf_;
-  double ratio_threshold_;
-  double match_score_threshold_;
-  int frame_count_;
-  int upscale_;
-  int max_ransac_iter_;
-  double sufficient_support_percent_;
-  double support_dist_thresh_;
-  double previous_time_;
-  PushTrackerState previous_state_;
-  bool use_surf_tracker_;
-=======
 
       ROS_DEBUG_STREAM("x: (" << state.x.x << ", " << state.x.y << ", " <<
                        state.x.theta << ")");
@@ -1191,7 +565,6 @@
   bool swap_orientation_;
   bool paused_;
   int frame_set_count_;
->>>>>>> 83310953
 };
 
 class TabletopPushingPerceptionNode
@@ -1207,12 +580,8 @@
       as_(n, "push_tracker", false),
       have_depth_data_(false),
       camera_initialized_(false), recording_input_(false), record_count_(0),
-<<<<<<< HEAD
-      learn_callback_count_(0), frame_callback_count_(0), use_surf_(false)
-=======
       learn_callback_count_(0), goal_out_count_(0), goal_heading_count_(0), frame_callback_count_(0),
       just_spun_(false), major_axis_spin_pos_scale_(0.75), spin_to_heading_(false)
->>>>>>> 83310953
   {
     tf_ = shared_ptr<tf::TransformListener>(new tf::TransformListener());
     pcl_segmenter_ = shared_ptr<PointCloudSegmentation>(
@@ -1222,14 +591,6 @@
     n_private_.param("use_displays", use_displays_, false);
     n_private_.param("write_input_to_disk", write_input_to_disk_, false);
     n_private_.param("write_to_disk", write_to_disk_, false);
-<<<<<<< HEAD
-    n_private_.param("min_workspace_x", min_workspace_x_, 0.0);
-    n_private_.param("min_workspace_y", min_workspace_y_, 0.0);
-    n_private_.param("min_workspace_z", min_workspace_z_, 0.0);
-    n_private_.param("max_workspace_x", max_workspace_x_, 0.0);
-    n_private_.param("max_workspace_y", max_workspace_y_, 0.0);
-    n_private_.param("max_workspace_z", max_workspace_z_, 0.0);
-=======
 
     n_private_.param("min_workspace_x", pcl_segmenter_->min_workspace_x_, 0.0);
     n_private_.param("min_workspace_z", pcl_segmenter_->min_workspace_z_, 0.0);
@@ -1238,7 +599,6 @@
     n_private_.param("min_table_z", pcl_segmenter_->min_table_z_, -0.5);
     n_private_.param("max_table_z", pcl_segmenter_->max_table_z_, 1.5);
 
->>>>>>> 83310953
     std::string default_workspace_frame = "torso_lift_link";
     n_private_.param("workspace_frame", workspace_frame_,
                      default_workspace_frame);
@@ -1246,23 +606,7 @@
     std::string output_path_def = "~";
     n_private_.param("img_output_path", base_output_path_, output_path_def);
 
-<<<<<<< HEAD
-    n_private_.param("min_table_z", pcl_segmenter_->min_table_z_, -0.5);
-    n_private_.param("max_table_z", pcl_segmenter_->max_table_z_, 1.5);
-    pcl_segmenter_->min_workspace_x_ = min_workspace_x_;
-    pcl_segmenter_->max_workspace_x_ = max_workspace_x_;
-    pcl_segmenter_->min_workspace_z_ = min_workspace_z_;
-    pcl_segmenter_->max_workspace_z_ = max_workspace_z_;
-    n_private_.param("moved_count_thresh", pcl_segmenter_->moved_count_thresh_,
-                     1);
-
-    n_private_.param("autostart_pcl_segmentation", autorun_pcl_segmentation_,
-                     false);
-    n_private_.param("start_tracking_on_push_call", start_tracking_on_push_call_,
-                     false);
-=======
     n_private_.param("start_tracking_on_push_call", start_tracking_on_push_call_, false);
->>>>>>> 83310953
 
     n_private_.param("num_downsamples", num_downsamples_, 2);
     pcl_segmenter_->num_downsamples_ = num_downsamples_;
@@ -1299,32 +643,6 @@
         new ObjectTracker25D(pcl_segmenter_, num_downsamples_, use_displays_, write_to_disk_,
                              base_output_path_));
 
-    double ratio_thresh;
-    double match_score_thresh;
-    int fast_thresh;
-    bool extended_feats;
-    int max_ransac_iter;
-    double support_percent;
-    double support_dist;
-    n_private_.param("obj_tracker_ratio_threshold", ratio_thresh, 0.5);
-    n_private_.param("obj_tracker_score_threshold", match_score_thresh, 128.0);
-    n_private_.param("obj_tracker_fast_threshold", fast_thresh, 9);
-    n_private_.param("obj_tracker_extended_feats", extended_feats, true);
-    n_private_.param("obj_tracker_extended_feats", extended_feats, true);
-    n_private_.param("obj_tracker_max_ransac_iter", max_ransac_iter, 100);
-    n_private_.param("obj_tracker_ransac_support_percent", support_percent, 0.7);
-    n_private_.param("obj_tracker_ransac_dist_thresh", support_dist, 0.03);
-    n_private_.param("push_tracker_dist_thresh", tracker_dist_thresh_, 0.05);
-    n_private_.param("push_tracker_angle_thresh", tracker_angle_thresh_, 0.01);
-    n_private_.param("push_tracker_use_SURF", use_surf_, false);
-
-    // Initialize classes requiring parameters
-    obj_tracker_ = shared_ptr<ObjectTracker25D>(
-        new ObjectTracker25D(pcl_segmenter_, num_downsamples_, ratio_thresh,
-                             match_score_thresh, fast_thresh, extended_feats,
-                             max_ransac_iter, support_percent, support_dist,
-                             use_surf_));
-
     // Setup ros node connections
     sync_.registerCallback(&TabletopPushingPerceptionNode::sensorCallback,
                            this);
@@ -1357,11 +675,6 @@
       ROS_DEBUG_STREAM("Cam info: " << cam_info_);
     }
     // Convert images to OpenCV format
-<<<<<<< HEAD
-    cv::Mat color_frame(bridge_.imgMsgToCv(img_msg));
-    cv::Mat depth_frame(bridge_.imgMsgToCv(depth_msg));
-    cv::Mat self_mask(bridge_.imgMsgToCv(mask_msg));
-=======
     cv::Mat color_frame;
     cv::Mat depth_frame;
     cv::Mat self_mask;
@@ -1371,7 +684,6 @@
     color_frame = color_cv_ptr->image;
     depth_frame = depth_cv_ptr->image;
     self_mask = mask_cv_ptr->image;
->>>>>>> 83310953
 
     // Swap kinect color channel order
     cv::cvtColor(color_frame, color_frame, CV_RGB2BGR);
@@ -1414,49 +726,20 @@
       }
     }
 
-    XYZPointCloud cloud_self_filtered;
-    cloud_self_filtered.header = cloud.header;
-    cloud_self_filtered.width = cloud.size();
-    cloud_self_filtered.height = 1;
-    cloud_self_filtered.is_dense = false;
-    cloud_self_filtered.resize(cloud_self_filtered.width);
-    for (unsigned int x = 0, i = 0; x < cloud.width; ++x)
-    {
-      for (unsigned int y = 0; y < cloud.height; ++y, ++i)
-      {
-        if (self_mask.at<uchar>(y,x) != 0)
-        {
-          cloud_self_filtered.at(i) = cloud.at(x,y);
-        }
-      }
-    }
-
     // Downsample everything first
     cv::Mat color_frame_down = downSample(color_frame, num_downsamples_);
     cv::Mat depth_frame_down = downSample(depth_frame, num_downsamples_);
-<<<<<<< HEAD
-    cv::Mat workspace_mask_down = downSample(workspace_mask, num_downsamples_);
-=======
->>>>>>> 83310953
     cv::Mat self_mask_down = downSample(self_mask, num_downsamples_);
 
     // Save internally for use in the service callback
     prev_color_frame_ = cur_color_frame_.clone();
     prev_depth_frame_ = cur_depth_frame_.clone();
-<<<<<<< HEAD
-    prev_workspace_mask_ = cur_workspace_mask_.clone();
-=======
->>>>>>> 83310953
     prev_self_mask_ = cur_self_mask_.clone();
     prev_camera_header_ = cur_camera_header_;
 
     // Update the current versions
     cur_color_frame_ = color_frame_down.clone();
     cur_depth_frame_ = depth_frame_down.clone();
-<<<<<<< HEAD
-    cur_workspace_mask_ = workspace_mask_down.clone();
-=======
->>>>>>> 83310953
     cur_self_mask_ = self_mask_down.clone();
     cur_point_cloud_ = cloud;
     cur_self_filtered_cloud_ = cloud_self_filtered;
@@ -1464,23 +747,6 @@
     cur_camera_header_ = img_msg->header;
     pcl_segmenter_->cur_camera_header_ = cur_camera_header_;
 
-<<<<<<< HEAD
-    if (obj_tracker_->isInitialized())
-    {
-      PushTrackerState tracker_state;
-      if (use_surf_)
-      {
-        tracker_state = obj_tracker_->updateTracks(
-            cur_color_frame_, cur_workspace_mask_, cur_self_mask_,
-            cur_point_cloud_);
-      }
-      else
-      {
-        tracker_state = obj_tracker_->updateTracks(
-            cur_color_frame_, cur_workspace_mask_, cur_self_mask_,
-            cur_self_filtered_cloud_);
-      }
-=======
     if (obj_tracker_->isInitialized() && !obj_tracker_->isPaused())
     {
       PushTrackerState tracker_state = obj_tracker_->updateTracks(
@@ -1500,7 +766,6 @@
       displayPushVector(cur_color_frame_, start_point, end_point);
       displayGoalHeading(cur_color_frame_, start_point, tracker_state.x.theta,
                          tracker_goal_pose_.theta);
->>>>>>> 83310953
 
       // make sure that the action hasn't been canceled
       if (as_.isActive())
@@ -1509,39 +774,13 @@
         // Check for goal conditions
         float x_error = tracker_goal_pose_.x - tracker_state.x.x;
         float y_error = tracker_goal_pose_.y - tracker_state.x.y;
-<<<<<<< HEAD
-        // TODO: Make sub1/2pi diff
-        float theta_error = tracker_goal_pose_.theta - tracker_state.x.theta;
-=======
         float theta_error = subPIAngle(tracker_goal_pose_.theta - tracker_state.x.theta);
->>>>>>> 83310953
 
         float x_dist = fabs(x_error);
         float y_dist = fabs(y_error);
         float theta_dist = fabs(theta_error);
 
-<<<<<<< HEAD
-        if (x_dist < tracker_dist_thresh_ && y_dist < tracker_dist_thresh_ &&
-            theta_dist < tracker_angle_thresh_)
-=======
         if (spin_to_heading_ && theta_dist < tracker_angle_thresh_)
->>>>>>> 83310953
-        {
-          ROS_INFO_STREAM("Cur state: (" << tracker_state.x.x << ", " <<
-                          tracker_state.x.y << ", " << tracker_state.x.theta << ")");
-          ROS_INFO_STREAM("Desired goal: (" << tracker_goal_pose_.x << ", " <<
-                          tracker_goal_pose_.y << ", " << tracker_goal_pose_.theta << ")");
-          ROS_INFO_STREAM("Goal error: (" << x_dist << ", " << y_dist << ", "
-                          << theta_dist << ")");
-          PushTrackerResult res;
-          as_.setSucceeded(res);
-<<<<<<< HEAD
-          stopTracking();
-=======
-          obj_tracker_->pause();
-        }
-        else if (!spin_to_heading_ &&
-                 x_dist < tracker_dist_thresh_ && y_dist < tracker_dist_thresh_)
         {
           ROS_INFO_STREAM("Cur state: (" << tracker_state.x.x << ", " <<
                           tracker_state.x.y << ", " << tracker_state.x.theta << ")");
@@ -1552,28 +791,24 @@
           PushTrackerResult res;
           as_.setSucceeded(res);
           obj_tracker_->pause();
->>>>>>> 83310953
+        }
+        else if (!spin_to_heading_ &&
+                 x_dist < tracker_dist_thresh_ && y_dist < tracker_dist_thresh_)
+        {
+          ROS_INFO_STREAM("Cur state: (" << tracker_state.x.x << ", " <<
+                          tracker_state.x.y << ", " << tracker_state.x.theta << ")");
+          ROS_INFO_STREAM("Desired goal: (" << tracker_goal_pose_.x << ", " <<
+                          tracker_goal_pose_.y << ", " << tracker_goal_pose_.theta << ")");
+          ROS_INFO_STREAM("Goal error: (" << x_dist << ", " << y_dist << ", "
+                          << theta_dist << ")");
+          PushTrackerResult res;
+          as_.setSucceeded(res);
+          obj_tracker_->pause();
         }
         else
         {
           if (frame_callback_count_ % 15)
           {
-<<<<<<< HEAD
-            ROS_INFO_STREAM("Error in (x,y): (" << x_error << ", " << y_error << ")");
-          }
-        }
-      }
-    }
-
-    // Debug stuff
-    if (autorun_pcl_segmentation_)
-    {
-      LearnPush::Request req;
-      req.push_angle = randf()*2.0*M_PI-M_PI;
-      req.use_goal_pose = false;
-      req.rand_angle = false;
-      getPushStartPose(req);
-=======
             ROS_DEBUG_STREAM("Error in (x,y, theta): (" << x_error << ", " << y_error <<  ", " <<
                              theta_error << ")\n");
           }
@@ -1597,7 +832,6 @@
       displayPushVector(cur_color_frame_, start_point, end_point);
       displayGoalHeading(cur_color_frame_, start_point, tracker_state.x.theta,
                          tracker_goal_pose_.theta);
->>>>>>> 83310953
     }
 
     // Display junk
@@ -1674,10 +908,7 @@
       else
       {
         res = getPushStartPose(req);
-<<<<<<< HEAD
-=======
         recording_input_ = !res.no_objects;
->>>>>>> 83310953
         res.no_push = false;
       }
     }
@@ -1695,19 +926,6 @@
   {
     bool rand_angle = req.rand_angle;
     double desired_push_angle = req.push_angle;
-<<<<<<< HEAD
-
-    // Segment objects
-    ProtoObjects objs = pcl_segmenter_->findTabletopObjects(cur_self_filtered_cloud_);
-    cv::Mat disp_img = pcl_segmenter_->projectProtoObjectsIntoImage(
-        objs, cur_color_frame_.size(), workspace_frame_);
-    pcl_segmenter_->displayObjectImage(disp_img, "Objects", true);
-
-    // Assume we care about the biggest currently
-    int chosen_idx = 0;
-    unsigned int max_size = 0;
-    for (unsigned int i = 0; i < objs.size(); ++i)
-=======
     PushTrackerState cur_state;
     if (just_spun_)
     {
@@ -1724,7 +942,6 @@
     ProtoObject cur_obj = obj_tracker_->getMostRecentObject();
     tracker_goal_pose_ = req.goal_pose;
     if (!start_tracking_on_push_call_)
->>>>>>> 83310953
     {
       obj_tracker_->pause();
     }
@@ -1736,10 +953,7 @@
       res.centroid.x = 0.0;
       res.centroid.y = 0.0;
       res.centroid.z = 0.0;
-<<<<<<< HEAD
-=======
       res.no_objects = true;
->>>>>>> 83310953
       return res;
     }
     res.no_objects = false;
@@ -1760,32 +974,6 @@
                                  req.goal_pose.x - res.centroid.x);
     }
 
-<<<<<<< HEAD
-    ROS_INFO_STREAM("Found " << objs.size() << " objects.");
-    ROS_INFO_STREAM("Chosen object idx is " << chosen_idx << " with " <<
-                    objs[chosen_idx].cloud.size() << " points");
-    ROS_INFO_STREAM("Chosen object located at: \n" << res.centroid);
-
-    if (start_tracking_on_push_call_)
-    {
-      startTracking();
-    }
-
-    if (rand_angle)
-    {
-      // desired_push_angle = randf()*2.0*M_PI-M_PI;
-      desired_push_angle = randf()*M_PI-0.5*M_PI;
-    }
-
-    // Get straight line from current location to goal pose as start
-    if (req.use_goal_pose)
-    {
-      desired_push_angle = atan2(req.goal_pose.y - res.centroid.y,
-                                 req.goal_pose.x - res.centroid.x);
-    }
-
-=======
->>>>>>> 83310953
     // Set basic push information
     PushVector p;
     p.header.frame_id = workspace_frame_;
@@ -1956,31 +1144,6 @@
         }
       }
     }
-<<<<<<< HEAD
-    p.start_point.x = intersection.at(start_idx).x;
-    p.start_point.y = intersection.at(start_idx).y;
-    p.start_point.z = intersection.at(start_idx).z;
-
-    // Get push distance
-    if (req.use_goal_pose)
-    {
-      p.push_dist = hypot(res.centroid.x - req.goal_pose.x,
-                          res.centroid.y - req.goal_pose.y);
-    }
-    else
-    {
-      p.push_dist = std::sqrt(pcl_segmenter_->sqrDistXY(
-          intersection.at(start_idx), intersection.at(end_idx)));
-    }
-    // Visualize push vector
-    displayPushVector(cur_color_frame_, p);
-    learn_callback_count_++;
-    ROS_INFO_STREAM("Chosen push start point: (" << p.start_point.x << ", "
-                    << p.start_point.y << ", " << p.start_point.z << ")");
-    ROS_INFO_STREAM("Push dist: " << p.push_dist);
-    ROS_INFO_STREAM("Push angle: " << p.push_angle);
-    prev_centroid_ = objs[chosen_idx].centroid;
-=======
     ROS_DEBUG_STREAM("Chosen idx is : " << chosen_idx);
     p.start_point.x = push_pts[chosen_idx][0];
     p.start_point.y = push_pts[chosen_idx][1];
@@ -1988,7 +1151,6 @@
     p.push_angle = cur_state.x.theta+sx[chosen_idx]*0.5*M_PI;
     // NOTE: This is useless here, whatever
     p.push_dist = hypot(res.centroid.x - req.goal_pose.x, res.centroid.y - req.goal_pose.y);
->>>>>>> 83310953
     res.push = p;
     res.theta = cur_state.x.theta;
     just_spun_ = true;
@@ -2032,7 +1194,7 @@
 
   LearnPush::Response getAnalysisVector(double desired_push_angle)
   {
-    // // Segment objects
+    // Segment objects
     ProtoObjects objs = pcl_segmenter_->findTabletopObjects(cur_point_cloud_);
     cv::Mat disp_img = pcl_segmenter_->projectProtoObjectsIntoImage(
         objs, cur_color_frame_.size(), workspace_frame_);
@@ -2061,10 +1223,7 @@
       res.centroid.x = 0.0;
       res.centroid.y = 0.0;
       res.centroid.z = 0.0;
-<<<<<<< HEAD
-=======
       res.no_objects = true;
->>>>>>> 83310953
       return res;
     }
     res.no_objects = false;
@@ -2081,69 +1240,6 @@
     return res;
   }
 
-<<<<<<< HEAD
-  bool startTracking()
-  {
-    // Segment objects
-    ProtoObjects objs = pcl_segmenter_->findTabletopObjects(cur_self_filtered_cloud_);
-    cv::Mat disp_img = pcl_segmenter_->projectProtoObjectsIntoImage(
-        objs, cur_color_frame_.size(), workspace_frame_);
-    pcl_segmenter_->displayObjectImage(disp_img, "Objects", true);
-
-    // Assume we care about the biggest currently
-    int chosen_idx = 0;
-    unsigned int max_size = 0;
-    for (unsigned int i = 0; i < objs.size(); ++i)
-    {
-      if (objs[i].cloud.size() > max_size)
-      {
-        max_size = objs[i].cloud.size();
-        chosen_idx = i;
-      }
-    }
-
-    // NOTE: disp_image has i+1 for object ids
-    cv::Mat obj_mask_raw = (disp_img == (chosen_idx+1));
-    cv::Mat obj_mask;
-    cv::Mat element(3,3, CV_8UC1, cv::Scalar(255));
-    cv::dilate(obj_mask_raw, obj_mask, element);
-    cv::erode(obj_mask, obj_mask, element);
-    // cv::imshow("obj_mask: raw", obj_mask_raw);
-    // cv::imshow("obj_mask: closed", obj_mask);
-    PushTrackerState tracker_state;
-    if (use_surf_)
-    {
-      tracker_state = obj_tracker_->initTracksSURF(
-          cur_color_frame_, obj_mask, cur_self_mask_, cur_point_cloud_);
-    }
-    else
-    {
-      tracker_state = obj_tracker_->initTracks(
-          cur_color_frame_, obj_mask, cur_self_mask_, cur_self_filtered_cloud_);
-    }
-    Pose2D obj_pose;
-    if (objs.size() == 0)
-    {
-      ROS_WARN_STREAM("No objects found");
-      obj_pose.x = 0.0;
-      obj_pose.y = 0.0;
-      return false;
-    }
-    obj_pose.x = objs[chosen_idx].centroid[0];
-    obj_pose.y = objs[chosen_idx].centroid[1];
-
-    ROS_INFO_STREAM("Found " << objs.size() << " objects.");
-    ROS_INFO_STREAM("Chosen object idx is " << chosen_idx << " with " <<
-                    objs[chosen_idx].cloud.size() << " points");
-    return true;
-  }
-
-  bool stopTracking()
-  {
-    obj_tracker_->stopTracking();
-    bool obj_tracking = false;
-    return obj_tracking;
-=======
   PushTrackerState startTracking()
   {
     frame_set_count_++;
@@ -2151,20 +1247,10 @@
     goal_heading_count_ = 0;
     frame_callback_count_ = 0;
     return obj_tracker_->initTracks(cur_color_frame_, cur_self_mask_, cur_self_filtered_cloud_);
->>>>>>> 83310953
   }
 
   void pushTrackerGoalCB()
   {
-<<<<<<< HEAD
-    ROS_INFO_STREAM("pushTrackerGoalCB(): starting tracking");
-    bool obj_tracking = startTracking();
-    if (!obj_tracking)
-    {
-      ROS_WARN_STREAM("Nothing to track. Push tracking aborted.");
-      as_.setAborted();
-      return;
-=======
     ROS_DEBUG_STREAM("pushTrackerGoalCB(): starting tracking");
     if (obj_tracker_->isInitialized())
     {
@@ -2173,38 +1259,21 @@
     else
     {
       startTracking();
->>>>>>> 83310953
     }
     ROS_INFO_STREAM("Accepting goal");
     shared_ptr<const PushTrackerGoal> tracker_goal = as_.acceptNewGoal();
     // TODO: Transform into workspace frame...
     tracker_goal_pose_ = tracker_goal->desired_pose;
     pushing_arm_ = tracker_goal->which_arm;
-<<<<<<< HEAD
-=======
     spin_to_heading_ = tracker_goal->spin_to_heading;
->>>>>>> 83310953
     ROS_INFO_STREAM("Accepted goal of " << tracker_goal_pose_);
     ROS_INFO_STREAM("Push with arm " << pushing_arm_);
   }
 
   void pushTrackerPreemptCB()
   {
-<<<<<<< HEAD
-    bool obj_tracking = stopTracking();
-    ROS_INFO_STREAM("Preempted push tracker");
-    if (obj_tracking)
-    {
-      ROS_INFO_STREAM("Tracking stopped");
-    }
-    else
-    {
-      ROS_WARN_STREAM("Tracking not stopped");
-    }
-=======
     obj_tracker_->pause();
     ROS_INFO_STREAM("Preempted push tracker");
->>>>>>> 83310953
     // set the action state to preempted
     as_.setPreempted();
   }
@@ -2304,13 +1373,6 @@
     {
       // Write to disk to create video output
       std::stringstream push_out_name;
-<<<<<<< HEAD
-      push_out_name << base_output_path_ << "push_vector" << learn_callback_count_
-                    << ".png";
-      cv::Mat push_out_img(disp_img.size(), CV_8UC3);
-      disp_img.convertTo(push_out_img, CV_8UC3, 255);
-      cv::imwrite(push_out_name.str(), push_out_img);
-=======
       push_out_name << base_output_path_ << "goal_vector_" << frame_set_count_ << "_"
                     << goal_out_count_++ << ".png";
       cv::imwrite(push_out_name.str(), disp_img);
@@ -2362,7 +1424,6 @@
       push_out_name << base_output_path_ << "goal_heading_" << frame_set_count_ << "_"
                     << goal_heading_count_++ << ".png";
       cv::imwrite(push_out_name.str(), disp_img);
->>>>>>> 83310953
     }
   }
 
@@ -2392,17 +1453,9 @@
   actionlib::SimpleActionServer<PushTrackerAction> as_;
   cv::Mat cur_color_frame_;
   cv::Mat cur_depth_frame_;
-<<<<<<< HEAD
-  cv::Mat cur_workspace_mask_;
   cv::Mat cur_self_mask_;
   cv::Mat prev_color_frame_;
   cv::Mat prev_depth_frame_;
-  cv::Mat prev_workspace_mask_;
-=======
-  cv::Mat cur_self_mask_;
-  cv::Mat prev_color_frame_;
-  cv::Mat prev_depth_frame_;
->>>>>>> 83310953
   cv::Mat prev_self_mask_;
   std_msgs::Header cur_camera_header_;
   std_msgs::Header prev_camera_header_;
@@ -2420,36 +1473,23 @@
   PoseStamped table_centroid_;
   bool camera_initialized_;
   std::string cam_info_topic_;
-<<<<<<< HEAD
-  bool autorun_pcl_segmentation_;
-=======
->>>>>>> 83310953
   bool start_tracking_on_push_call_;
   bool recording_input_;
   int record_count_;
   int learn_callback_count_;
-<<<<<<< HEAD
-  int frame_callback_count_;
-  Eigen::Vector4f prev_centroid_;
-=======
   int goal_out_count_;
   int goal_heading_count_;
   int frame_callback_count_;
   Eigen::Vector4f start_centroid_;
->>>>>>> 83310953
   shared_ptr<ObjectTracker25D> obj_tracker_;
   Pose2D tracker_goal_pose_;
   std::string pushing_arm_;
   double tracker_dist_thresh_;
   double tracker_angle_thresh_;
-<<<<<<< HEAD
-  bool use_surf_;
-=======
   bool just_spun_;
   double major_axis_spin_pos_scale_;
   bool spin_to_heading_;
   int frame_set_count_;
->>>>>>> 83310953
 };
 
 int main(int argc, char ** argv)

/*********************************************************************
 * Software License Agreement (BSD License)
 *
 *  Copyright (c) 2012, Georgia Institute of Technology
 *  All rights reserved.
 *
 *  Redistribution and use in source and binary forms, with or without
 *  modification, are permitted provided that the following conditions
 *  are met:
 *
 *   * Redistributions of source code must retain the above copyright
 *     notice, this list of conditions and the following disclaimer.
 *   * Redistributions in binary form must reproduce the above
 *     copyright notice, this list of conditions and the following
 *     disclaimer in the documentation and/or other materials provided
 *     with the distribution.
 *   * Neither the name of the Georgia Institute of Technology nor the names of
 *     its contributors may be used to endorse or promote products derived
 *     from this software without specific prior written permission.
 *
 *  THIS SOFTWARE IS PROVIDED BY THE COPYRIGHT HOLDERS AND CONTRIBUTORS
 *  "AS IS" AND ANY EXPRESS OR IMPLIED WARRANTIES, INCLUDING, BUT NOT
 *  LIMITED TO, THE IMPLIED WARRANTIES OF MERCHANTABILITY AND FITNESS
 *  FOR A PARTICULAR PURPOSE ARE DISCLAIMED. IN NO EVENT SHALL THE
 *  COPYRIGHT OWNER OR CONTRIBUTORS BE LIABLE FOR ANY DIRECT, INDIRECT,
 *  INCIDENTAL, SPECIAL, EXEMPLARY, OR CONSEQUENTIAL DAMAGES (INCLUDING,
 *  BUT NOT LIMITED TO, PROCUREMENT OF SUBSTITUTE GOODS OR SERVICES;
 *  LOSS OF USE, DATA, OR PROFITS; OR BUSINESS INTERRUPTION) HOWEVER
 *  CAUSED AND ON ANY THEORY OF LIABILITY, WHETHER IN CONTRACT, STRICT
 *  LIABILITY, OR TORT (INCLUDING NEGLIGENCE OR OTHERWISE) ARISING IN
 *  ANY WAY OUT OF THE USE OF THIS SOFTWARE, EVEN IF ADVISED OF THE
 *  POSSIBILITY OF SUCH DAMAGE.
 *********************************************************************/
// ROS
#include <ros/ros.h>

#include <std_msgs/Header.h>
#include <geometry_msgs/PointStamped.h>
#include <geometry_msgs/PoseStamped.h>
#include <sensor_msgs/Image.h>
#include <sensor_msgs/PointCloud2.h>
#include <sensor_msgs/CameraInfo.h>

#include <message_filters/subscriber.h>
#include <message_filters/synchronizer.h>
#include <message_filters/sync_policies/approximate_time.h>
#include <cv_bridge/CvBridge.h>

// TF
#include <tf/transform_listener.h>

// PCL
#include <pcl/point_cloud.h>
#include <pcl/point_types.h>
#include <pcl/common/common.h>
#include <pcl/common/eigen.h>
#include <pcl/common/centroid.h>
#include <pcl/io/io.h>
#include <pcl_ros/transforms.h>
#include <pcl/ros/conversions.h>
#include <pcl/ModelCoefficients.h>
#include <pcl/registration/transformation_estimation_svd.h>
#include <pcl/sample_consensus/method_types.h>
#include <pcl/sample_consensus/model_types.h>
#include <pcl/segmentation/sac_segmentation.h>
#include <pcl/filters/extract_indices.h>

// OpenCV
#include <opencv2/core/core.hpp>
#include <opencv2/imgproc/imgproc.hpp>
#include <opencv2/highgui/highgui.hpp>

// Boost
#include <boost/shared_ptr.hpp>

// cpl_visual_features
#include <cpl_visual_features/helpers.h>
#include <cpl_visual_features/features/shape_context.h>

// tabletop_pushing
#include <tabletop_pushing/LearnPush.h>
#include <tabletop_pushing/LocateTable.h>
#include <tabletop_pushing/point_cloud_segmentation.h>

// STL
#include <vector>
#include <set>
#include <string>
#include <sstream>
#include <iostream>
#include <utility>
#include <float.h>
#include <math.h>
#include <time.h> // for srand(time(NULL))
#include <cstdlib> // for MAX_RAND

// Debugging IFDEFS
#define DISPLAY_INPUT_COLOR 1
// #define DISPLAY_INPUT_DEPTH 1
// #define DISPLAY_WORKSPACE_MASK 1
#define DISPLAY_PROJECTED_OBJECTS 1
#define DISPLAY_CHOSEN_BOUNDARY 1
#define DISPLAY_3D_BOUNDARIES 1
#define DISPLAY_PUSH_VECTOR 1
#define DISPLAY_WAIT 1
#define DEBUG_PUSH_HISTORY 1
#define randf() static_cast<float>(rand())/RAND_MAX

using boost::shared_ptr;
using tabletop_pushing::LearnPush;
using tabletop_pushing::LocateTable;
using tabletop_pushing::PushVector;
using geometry_msgs::PoseStamped;
using geometry_msgs::PointStamped;
typedef pcl::PointCloud<pcl::PointXYZ> XYZPointCloud;
typedef message_filters::sync_policies::ApproximateTime<sensor_msgs::Image,
                                                        sensor_msgs::Image,
                                                        sensor_msgs::PointCloud2> MySyncPolicy;
typedef pcl::registration::TransformationEstimationSVD<pcl::PointXYZ, pcl::PointXYZ>
TransformEstimator;
using tabletop_pushing::PointCloudSegmentation;
using tabletop_pushing::ProtoObject;
using tabletop_pushing::ProtoObjects;
using cpl_visual_features::upSample;
using cpl_visual_features::downSample;

class ObjectPushLearning
{
 public:
  ObjectPushLearning()
  {
  }

  void getObjectDistances()
  {
    // TODO: Pass in some representation of the object geometry for shape
    // context
    // TODO: call shape context code here.
  }

  void estimatePushDynamics()
  {
    // TODO: Have a function to estimate the simple dynamics of the model
  }

  void estimatePushError()
  {
    // TODO: Have a function to estimate the learned deviation function from the
    // model
  }
};

struct Tracker25DKeyPoint
{
  typedef std::vector<float> FeatureVector;
  Tracker25DKeyPoint() : point2D_(NULL_X, NULL_Y), point3D_(0.0,0.0,0.0),
                         delta2D_(0,0), delta3D_(0.0,0.0,0.0)
  {
  }

  Tracker25DKeyPoint(cv::Point point2D, pcl::PointXYZ point3D,
                     FeatureVector descriptor) :
      point2D_(point2D), point3D_(point3D), descriptor_(descriptor),
      delta2D_(0,0), delta3D_(0,0,0)
  {
  }

  void updateVelocities(Tracker25DKeyPoint prev)
  {
    if (prev.point2D_.x == NULL_X && prev.point2D_.x == NULL_Y)
    {
      delta2D_.x = 0;
      delta2D_.y = 0;
      delta3D_.x = 0.0;
      delta3D_.y = 0.0;
      delta3D_.z = 0.0;
      return;
    }
    delta2D_ = point2D_ - prev.point2D_;
    delta3D_.x = point3D_.x - prev.point3D_.x;
    delta3D_.y = point3D_.y - prev.point3D_.y;
    delta3D_.z = point3D_.z - prev.point3D_.z;
  }

  pcl::PointXYZ getPrevious3DPoint()
  {
    pcl::PointXYZ prev;
    prev.x = point3D_.x - delta3D_.x;
    prev.y = point3D_.y - delta3D_.y;
    prev.z = point3D_.z - delta3D_.z;
    return prev;
  }
  static const int NULL_X = -1;
  static const int NULL_Y = -1;
  cv::Point point2D_;
  pcl::PointXYZ point3D_;
  FeatureVector descriptor_;
  cv::Point delta2D_;
  pcl::PointXYZ delta3D_;
};

class ObjectTracker25D
{
 protected:
  typedef std::vector<Tracker25DKeyPoint> KeyPoints;
  typedef Tracker25DKeyPoint KeyPoint;
  typedef Tracker25DKeyPoint::FeatureVector FeatureVector;
  typedef std::vector<FeatureVector> FeatureVectors;

 public:
  ObjectTracker25D(int num_downsamples = 0,
                   double ratio_thresh=0.5, double match_thresh=128,
                   int fast_thresh=9, bool extended_feature=true,
                   int max_ransac_iter=100,
                   double sufficient_support_percent=0.7,
                   double support_dist_thresh=0.03) :
      num_downsamples_(num_downsamples), initialized_(false),
      fast_thresh_(fast_thresh), surf_(0.05, 4, 2, extended_feature),
      ratio_threshold_(ratio_thresh), match_score_threshold_(match_thresh),
      frame_count_(0), max_ransac_iter_(max_ransac_iter),
      sufficient_support_percent_(sufficient_support_percent),
      support_dist_thresh_(support_dist_thresh)
  {
    upscale_ = std::pow(2,num_downsamples_);
  }

  void initTracks(cv::Mat& in_frame, cv::Mat& obj_mask, XYZPointCloud& cloud)
  {
    initialized_ = false;
    // Update current points and descriptors
    // cv::Mat fake_mask(obj_mask.size(), CV_8UC1, cv::Scalar(255));
    // cur_all_keys_ = extractFeatures(in_frame, fake_mask, cloud);
    // prev_all_keys_ = cur_all_keys_;

    init_obj_keys_ = extractFeatures(in_frame, obj_mask, cloud);
    cur_obj_keys_ = init_obj_keys_;
    prev_obj_keys_ = init_obj_keys_;

    // TODO: Create bounding box for volume estimation in tracking
    initialized_ = true;
    frame_count_ = 0;
  }

  Eigen::Matrix4f updateTracks(cv::Mat& in_frame, cv::Mat& obj_mask,
                               XYZPointCloud& cloud)
  {
    if (!initialized_)
    {
      initTracks(in_frame, obj_mask, cloud);
      return Eigen::Matrix4f::Identity();
    }
    prev_obj_keys_ = cur_obj_keys_;
    // Get current features
    KeyPoints extracted_points = extractFeatures(in_frame, obj_mask, cloud);
    // Match to current object set
    KeyPoints obj_matches = matchFeatures(extracted_points, prev_obj_keys_);

    // Display matches and individual tracks
    drawMatches(in_frame, obj_matches, "-obj");

    // cur_all_keys_ = extracted_points;
    // KeyPoints all_matches = matchFeatures(extracted_points, prev_all_keys_);
    // prev_all_keys_ = cur_all_keys_;
    // drawMatches(in_frame, all_matches, "-all");


    Eigen::Matrix4f transform = estimateMotionVector(obj_matches, in_frame);
    // TODO: Return the correct model we want (2D vector?) IN which frame?
    float x_dot = transform(0,3);
    float y_dot = transform(1,3);
    // TODO: Get this rotation
    float tr_a = (transform(0,0)+transform(1,1)+transform(2,2));
    float theta_dot = std::acos((tr_a - 1.0)/2.0);
    // ROS_INFO_STREAM("(x_dot, y_dot, theta_dot) = (" << x_dot << ", " <<
    //                 y_dot << ", " << theta_dot << ")");
    cv::Mat vector_frame;
    in_frame.copyTo(vector_frame);
    cv::Point img_center(vector_frame.cols/2, vector_frame.rows/2);
    cv::Point line_end(img_center.x+x_dot, img_center.y+y_dot);
    cv::line(vector_frame, img_center, line_end, cv::Scalar(0,255,0));
    cv::imshow("Object motion vector", vector_frame);
    // TODO: add more from the set of all features based on movement
    // Update model
    cur_obj_keys_ = obj_matches;
    frame_count_++;
    return transform;
  }

  KeyPoints extractFeatures(cv::Mat& in_frame, cv::Mat& obj_mask,
                            XYZPointCloud& cloud)
  {
    cv::Mat bw_frame(in_frame.size(), CV_8UC1);
    if (in_frame.channels() == 3)
    {
      cv::cvtColor(in_frame, bw_frame, CV_BGR2GRAY);
    }
    else
    {
      bw_frame = in_frame;
    }
    // TODO: Compare points returned to extracting features from pre-masked
    // image
    std::vector<cv::KeyPoint> key_points;
    cv::FAST(bw_frame, key_points, fast_thresh_);

    // Remove keypoints not on the object mask
    for (unsigned int i = 0; i < key_points.size();)
    {
      if (obj_mask.at<uchar>(key_points[i].pt.y,
                             key_points[i].pt.x) == 0)
      {
        key_points.erase(key_points.begin() + i);
      }
      else
      {
        i++;
      }
    }
    // Extract descriptors for those points on the object
    FeatureVector raw_descriptors;
    surf_(bw_frame, obj_mask, key_points, raw_descriptors, true);
    // Populate feature vectors and key point locations
    const int descriptor_length = float(raw_descriptors.size()) /
        key_points.size();
    KeyPoints obj_key_points;
    FeatureVectors feats;
    for (int i = 0; i < key_points.size(); ++i)
    {
      FeatureVector f;
      for (int j = 0; j < descriptor_length; ++j)
      {
        f.push_back(raw_descriptors[i*descriptor_length + j]);
      }
      // Extract 3D locations of points
      KeyPoint k(key_points[i].pt, getPoint3D(key_points[i].pt, cloud), f);
      obj_key_points.push_back(k);
      feats.push_back(f);
    }

    cv::Mat disp_img;
    cv::drawKeypoints(in_frame, key_points, disp_img, cv::Scalar(0,255,0));
    if (!initialized_)
    {
      cv::imshow("Initial Features", disp_img);
    }
    else
    {
      cv::imshow("Extracted Features", disp_img);
    }
    return obj_key_points;
  }

  KeyPoints matchFeatures(KeyPoints& extracted, KeyPoints& previous)
  {
    KeyPoints matched;
    int null_count = 0;
    // Match extracted against previous;
    for (unsigned int i = 0; i < previous.size(); ++i)
    {
      int match_idx = ratioTest(previous[i], extracted, ratio_threshold_,
                                match_score_threshold_);
      // NOTE: Ignore bad matches
      if (match_idx < 0)
      {
        KeyPoint null;
        matched.push_back(null);
        matched[i].descriptor_ = previous[i].descriptor_;
        null_count++;
      }
      else
      {
        KeyPoint match = extracted[match_idx];
        match.updateVelocities(previous[i]);
        matched.push_back(match);
      }
    }
    return matched;
  }

  Eigen::Matrix4f estimateMotionVector(KeyPoints& tracks, cv::Mat& frame)
  {
    XYZPointCloud current_pts;
    XYZPointCloud previous_pts;
    current_pts.width = tracks.size();
    current_pts.height = 1;
    current_pts.is_dense = false;
    current_pts.resize(current_pts.width*current_pts.height);
    previous_pts.width = tracks.size();
    previous_pts.height = 1;
    previous_pts.is_dense = false;
    previous_pts.resize(previous_pts.width*previous_pts.height);
    std::vector<int> current_idx;
    std::vector<int> previous_idx;
    for(unsigned int i=0; i < tracks.size(); ++i)
    {
      current_pts.points[i] = tracks[i].point3D_;
      previous_pts.points[i] = tracks[i].getPrevious3DPoint();
      if (tracks[i].point2D_.x == Tracker25DKeyPoint::NULL_X ||
          tracks[i].point2D_.y == Tracker25DKeyPoint::NULL_Y ||
          tracks[i].point2D_.x < 0 || tracks[i].point2D_.y < 0)
      {
      }
      else if (isnan(tracks[i].point3D_.x) || isnan(tracks[i].point3D_.y) || isnan(tracks[i].point3D_.z) )
      {
        // // TODO: Look if any points in the downsampled neighborhood have values
        // ROS_ERROR_STREAM("Nan in point: " << tracks[i].point3D_);
        // ROS_ERROR_STREAM("2D point: " << tracks[i].point2D_);
        // ROS_ERROR_STREAM("2D delta: " << tracks[i].delta2D_);
        // ROS_ERROR_STREAM("3D delta: " << tracks[i].delta3D_);
      }
      else if (isnan(previous_pts.points[i].x) ||
               isnan(previous_pts.points[i].y) ||
               isnan(previous_pts.points[i].z))
      {
        // // TODO: Look if any points in the downsampled neighborhood have values
        // ROS_ERROR_STREAM("Nan in prev point: " << previous_pts.points[i]);
        // ROS_ERROR_STREAM("3D point: " << tracks[i].point3D_);
        // ROS_ERROR_STREAM("2D point: " << tracks[i].point2D_);
        // ROS_ERROR_STREAM("2D delta: " << tracks[i].delta2D_);
        // ROS_ERROR_STREAM("3D delta: " << tracks[i].delta3D_);
      }
      else
      {
        current_idx.push_back(i);
        previous_idx.push_back(i);
        // ROS_INFO_STREAM("Current pt3D: " << current_pts.points[i]);
        // ROS_INFO_STREAM("Previous pt3D: " << previous_pts.points[i]);
        // TODO: If negative x, then print all info
        if (tracks[i].point3D_.x < 0)
        {
          ROS_WARN_STREAM("Current point has negative 3D x: " <<
                          tracks[i].point3D_);
        }
        if (previous_pts.points[i].x < 0)
        {
          ROS_WARN_STREAM("Previous point has negative 3D x.");
          ROS_WARN_STREAM("Tracked point is: " << tracks[i].point3D_);
          ROS_WARN_STREAM("Tracked 2D point is: " << tracks[i].point2D_);
          ROS_WARN_STREAM("Tracked 2D vector is: " << tracks[i].delta2D_);
          ROS_WARN_STREAM("Tracked 3D vector is: " << tracks[i].delta3D_);
          ROS_WARN_STREAM("Current point is: " << current_pts.points[i]);
          ROS_WARN_STREAM("Previous point is: " << previous_pts.points[i]
                          << "\n");
        }
      }
    }

    int max_support = 0;
    std::vector<int> best_support;
    Eigen::Matrix4f best_transform;
    if (current_idx.size() < 2)
    {
      ROS_ERROR_STREAM("Too few matches to estimate transform");
      return Eigen::Matrix4f::Identity();
    }
    for (int i = 0; i < max_ransac_iter_; ++i)
    {
      // Choose 2 random, unique indices
      int idx0 = current_idx[rand() % current_idx.size()];
      int idx1 = -1;
      do
      {
        idx1 = current_idx[rand() % current_idx.size()];
      } while (idx1 == idx0);
      std::vector<int> rand_idx;
      rand_idx.push_back(idx0);
      rand_idx.push_back(idx1);
      // Compute transform from random pts
      Eigen::Matrix4f transform = estimateTransform(previous_pts, current_pts,
                                                    rand_idx, rand_idx);
      std::vector<int> support = determineSupport(previous_pts, current_pts,
                                                  previous_idx, current_idx,
                                                  transform);
      if (support.size() > max_support)
      {
        max_support = support.size();
        best_transform = transform;
        best_support = support;
      }
      // Exit if support percentage is above a certain threhsold
      if (best_support.size() >
          sufficient_support_percent_*current_pts.size())
      {
        break;
      }
    }

    // Estimate final transform with least squares (SVD)
<<<<<<< HEAD
    // ROS_INFO_STREAM("Number of support pts is: " << best_support.size());
=======
    ROS_INFO_STREAM("Number of support pts is: " << best_support.size()
                    << " / " << tracks.size());
>>>>>>> 82fea2fe
    Eigen::Matrix4f final_transform = estimateTransform(previous_pts,
                                                        current_pts,
                                                        best_support,
                                                        best_support);
    // ROS_INFO_STREAM("Best guess transform is: \n" << final_transform << "\n");

    // TODO: Display transform (applied to centroid of points?)
    // TODO: Need to project 3D into the image...
    cv::Mat disp_img;
    frame.copyTo(disp_img);
    for (unsigned int i = 0; i < best_support.size(); ++i)
    {
      int idx = best_support[i];
      cv::circle(disp_img, tracks[idx].point2D_, 4, cv::Scalar(0,0,255));
    }
    cv::imshow("Support Points", disp_img);
    return final_transform;
  }

  Eigen::Matrix4f estimateTransform(XYZPointCloud& previous_pts,
                                    XYZPointCloud& current_pts,
                                    std::vector<int>& previous_indices,
                                    std::vector<int>& current_indices)
  {
    TransformEstimator estimator;
    Eigen::Matrix4f transform;
    estimator.estimateRigidTransformation(previous_pts, previous_indices,
                                          current_pts, current_indices,
                                          transform);
    return transform;
  }

  std::vector<int> determineSupport(XYZPointCloud& previous_pts,
                                    XYZPointCloud& current_pts,
                                    std::vector<int>& previous_indices,
                                    std::vector<int>& current_indices,
                                    Eigen::Matrix4f& transform)
  {
    std::vector<int> support_idx;
    for (unsigned int i = 0; i < previous_indices.size(); ++i)
    {
      int idx = previous_indices[i];
      double fit_error = computeReprojectionError(previous_pts.points[idx],
                                                  current_pts.points[idx],
                                                  transform);
      if (fit_error < support_dist_thresh_)
      {
        support_idx.push_back(idx);
      }
    }
    return support_idx;
  }

  //
  // Helper functions
  //
  double computeReprojectionError(pcl::PointXYZ& prev_pt, pcl::PointXYZ& cur_pt,
                                  Eigen::Matrix4f& transform)
  {
    Eigen::Vector4f x_t0(prev_pt.x, prev_pt.y, prev_pt.z, 1.0);
    Eigen::Vector4f x_t1(cur_pt.x, cur_pt.y, cur_pt.z, 1.0);
    Eigen::Vector4f x_t1_hat = transform*x_t0;
    Eigen::Vector4f error_vec = x_t1_hat - x_t1;
    return error_vec.norm();
  }


  int ratioTest(KeyPoint& a, KeyPoints& bList, double ratio_threshold = 0.5,
                double match_threshold=1.0)
  {
    double best_score = 1000000;
    double second_best = 1000000;
    int best_index = -1;

    for (unsigned int b = 0; b < bList.size(); ++b) {
      double score = 0;
      score = SSD(a.descriptor_, bList[b].descriptor_);

      if (score < best_score) {
        second_best = best_score;
        best_score = score;
        best_index = b;
      } else if (score < second_best) {
        second_best = score;
      }
    }
    if ( second_best == 0 ||
         best_score / second_best > ratio_threshold) {
      best_index = -1;
    }
    if ( best_score > match_threshold) {
      best_index = -1;
    }
    return best_index;
  }

  double SSD(FeatureVector& a, FeatureVector& b)
  {
    double diff = 0;

    for (unsigned int i = 0; i < a.size(); ++i) {
      float delta = a[i] - b[i];
      diff += delta*delta;
    }

    return diff;
  }

  pcl::PointXYZ getPoint3D(cv::Point pt, XYZPointCloud& cloud) const
  {
    // Compensate for downsampling
    return cloud.at(pt.x*upscale_, pt.y*upscale_);
  }

  //
  // I/O Functions
  //
  void drawMatches(cv::Mat& in_frame, KeyPoints& matches, std::string append="")
  {
    cv::Mat disp_img;
    in_frame.copyTo(disp_img);
    for (unsigned int i = 0; i < matches.size(); ++i)
    {
      if (matches[i].point2D_.x < 0 || matches[i].point2D_.y < 0)
      {
        continue;
      }
      cv::line(disp_img, matches[i].point2D_,
               matches[i].point2D_ + matches[i].delta2D_, cv::Scalar(0,255,0));
      cv::circle(disp_img, matches[i].point2D_, 4, cv::Scalar(0,255,0));
    }
    std::stringstream title;
    title << "Tracker 2.5D Matches" << append;
    cv::imshow(title.str(), disp_img);
  }

  //
  // Getters & Setters
  //
  bool isInitialized() const { return initialized_;  }

  void setNumDownsamples(int num_downsamples)
  {
    num_downsamples_ = num_downsamples;
    upscale_ = std::pow(2,num_downsamples_);
  }

 protected:
  int num_downsamples_;
  bool initialized_;
  int fast_thresh_;
  KeyPoints init_obj_keys_;
  KeyPoints prev_obj_keys_;
  KeyPoints cur_obj_keys_;
  KeyPoints prev_all_keys_;
  KeyPoints cur_all_keys_;
  cv::SURF surf_;
  double ratio_threshold_;
  double match_score_threshold_;
  int frame_count_;
  int upscale_;
  int max_ransac_iter_;
  double sufficient_support_percent_;
  double support_dist_thresh_;
};

class TabletopPushingPerceptionNode
{
 public:
  TabletopPushingPerceptionNode(ros::NodeHandle &n) :
      n_(n), n_private_("~"),
      image_sub_(n, "color_image_topic", 1),
      depth_sub_(n, "depth_image_topic", 1),
      cloud_sub_(n, "point_cloud_topic", 1),
      sync_(MySyncPolicy(15), image_sub_, depth_sub_, cloud_sub_),
      have_depth_data_(false),
      camera_initialized_(false), recording_input_(false), record_count_(0),
      callback_count_(0)
  {
    tf_ = shared_ptr<tf::TransformListener>(new tf::TransformListener());
    pcl_segmenter_ = shared_ptr<PointCloudSegmentation>(
        new PointCloudSegmentation(tf_));
    // Get parameters from the server
    n_private_.param("crop_min_x", crop_min_x_, 0);
    n_private_.param("crop_max_x", crop_max_x_, 640);
    n_private_.param("crop_min_y", crop_min_y_, 0);
    n_private_.param("crop_max_y", crop_max_y_, 480);
    n_private_.param("display_wait_ms", display_wait_ms_, 3);
    n_private_.param("use_displays", use_displays_, false);
    n_private_.param("write_input_to_disk", write_input_to_disk_, false);
    n_private_.param("write_to_disk", write_to_disk_, false);
    n_private_.param("min_workspace_x", min_workspace_x_, 0.0);
    n_private_.param("min_workspace_y", min_workspace_y_, 0.0);
    n_private_.param("min_workspace_z", min_workspace_z_, 0.0);
    n_private_.param("max_workspace_x", max_workspace_x_, 0.0);
    n_private_.param("max_workspace_y", max_workspace_y_, 0.0);
    n_private_.param("max_workspace_z", max_workspace_z_, 0.0);
    std::string default_workspace_frame = "/torso_lift_link";
    n_private_.param("workspace_frame", workspace_frame_,
                     default_workspace_frame);

    std::string output_path_def = "~";
    n_private_.param("img_output_path", base_output_path_, output_path_def);

    n_private_.param("min_table_z", pcl_segmenter_->min_table_z_, -0.5);
    n_private_.param("max_table_z", pcl_segmenter_->max_table_z_, 1.5);
    pcl_segmenter_->min_workspace_x_ = min_workspace_x_;
    pcl_segmenter_->max_workspace_x_ = max_workspace_x_;
    pcl_segmenter_->min_workspace_z_ = min_workspace_z_;
    pcl_segmenter_->max_workspace_z_ = max_workspace_z_;
    n_private_.param("moved_count_thresh", pcl_segmenter_->moved_count_thresh_,
                     1);

    n_private_.param("autostart_pcl_segmentation", autorun_pcl_segmentation_,
                     false);

    n_private_.param("num_downsamples", num_downsamples_, 2);
    pcl_segmenter_->num_downsamples_ = num_downsamples_;

    std::string cam_info_topic_def = "/kinect_head/rgb/camera_info";
    n_private_.param("cam_info_topic", cam_info_topic_,
                     cam_info_topic_def);
    n_private_.param("table_ransac_thresh", pcl_segmenter_->table_ransac_thresh_,
                     0.01);
    n_private_.param("table_ransac_angle_thresh",
                     pcl_segmenter_->table_ransac_angle_thresh_, 30.0);
    n_private_.param("pcl_cluster_tolerance", pcl_segmenter_->cluster_tolerance_,
                     0.25);
    n_private_.param("pcl_difference_thresh", pcl_segmenter_->cloud_diff_thresh_,
                     0.01);
    n_private_.param("pcl_min_cluster_size", pcl_segmenter_->min_cluster_size_,
                     100);
    n_private_.param("pcl_max_cluster_size", pcl_segmenter_->max_cluster_size_,
                     2500);
    n_private_.param("pcl_voxel_downsample_res", pcl_segmenter_->voxel_down_res_,
                     0.005);
    n_private_.param("pcl_cloud_intersect_thresh",
                     pcl_segmenter_->cloud_intersect_thresh_, 0.005);
    n_private_.param("pcl_concave_hull_alpha", pcl_segmenter_->hull_alpha_,
                     0.1);
    n_private_.param("use_pcl_voxel_downsample",
                     pcl_segmenter_->use_voxel_down_, true);
    n_private_.param("icp_max_iters", pcl_segmenter_->icp_max_iters_, 100);
    n_private_.param("icp_transform_eps", pcl_segmenter_->icp_transform_eps_,
                     0.0);
    n_private_.param("icp_max_cor_dist",
                     pcl_segmenter_->icp_max_cor_dist_, 1.0);
    n_private_.param("icp_ransac_thresh",
                     pcl_segmenter_->icp_ransac_thresh_, 0.015);

    double ratio_thresh;
    double match_score_thresh;
    int fast_thresh;
    bool extended_feats;
    int max_ransac_iter;
    double support_percent;
    double support_dist;
    n_private_.param("obj_tracker_ratio_threshold", ratio_thresh, 0.5);
    n_private_.param("obj_tracker_score_threshold", match_score_thresh, 128.0);
    n_private_.param("obj_tracker_fast_threshold", fast_thresh, 9);
    n_private_.param("obj_tracker_extended_feats", extended_feats, true);
    n_private_.param("obj_tracker_extended_feats", extended_feats, true);
    n_private_.param("obj_tracker_max_ransac_iter", max_ransac_iter, 100);
    n_private_.param("obj_tracker_ransac_support_percent", support_percent, 0.7);
    n_private_.param("obj_tracker_ransac_dist_thresh", support_dist, 0.03);

    // Initialize classes requiring parameters
    obj_tracker_ = shared_ptr<ObjectTracker25D>(
        new ObjectTracker25D(num_downsamples_, ratio_thresh, match_score_thresh,
                             fast_thresh, extended_feats, max_ransac_iter,
                             support_percent, support_dist));

    // Setup ros node connections
    sync_.registerCallback(&TabletopPushingPerceptionNode::sensorCallback,
                           this);
    push_pose_server_ = n_.advertiseService(
        "get_learning_push_vector",
        &TabletopPushingPerceptionNode::learnPushCallback, this);
    table_location_server_ = n_.advertiseService(
        "get_table_location", &TabletopPushingPerceptionNode::getTableLocation,
        this);
  }

  void sensorCallback(const sensor_msgs::ImageConstPtr& img_msg,
                      const sensor_msgs::ImageConstPtr& depth_msg,
                      const sensor_msgs::PointCloud2ConstPtr& cloud_msg)
  {
    if (!camera_initialized_)
    {
      cam_info_ = *ros::topic::waitForMessage<sensor_msgs::CameraInfo>(
          cam_info_topic_, n_, ros::Duration(5.0));
      camera_initialized_ = true;
      pcl_segmenter_->cam_info_ = cam_info_;
      ROS_DEBUG_STREAM("Cam info: " << cam_info_);
    }
    // Convert images to OpenCV format
    cv::Mat color_frame(bridge_.imgMsgToCv(img_msg));
    cv::Mat depth_frame(bridge_.imgMsgToCv(depth_msg));

    // Swap kinect color channel order
    cv::cvtColor(color_frame, color_frame, CV_RGB2BGR);

    // Transform point cloud into the correct frame and convert to PCL struct
    XYZPointCloud cloud;
    pcl::fromROSMsg(*cloud_msg, cloud);
    tf_->waitForTransform(workspace_frame_, cloud.header.frame_id,
                          cloud.header.stamp, ros::Duration(0.5));
    pcl_ros::transformPointCloud(workspace_frame_, cloud, cloud, *tf_);
    // ROS_INFO_STREAM("Transformed point cloud");
    // tf::StampedTransform transform;
    // tf_->lookupTransform(cloud.header.frame_id, workspace_frame_, ros::Time(0),
    //                      transform);
    // tf::Vector3 trans = transform.getOrigin();
    // tf::Quaternion rot = transform.getRotation();
    // ROS_INFO_STREAM("Transform trans: (" << trans.x() << ", " << trans.y() <<
    //                 ", " << trans.z() << ")");
    // ROS_INFO_STREAM("Transform rot: (" << rot.x() << ", " << rot.y() <<
    //                 ", " << rot.z() << ", " << rot.w() << ")");

    // Convert nans to zeros
    for (int r = 0; r < depth_frame.rows; ++r)
    {
      float* depth_row = depth_frame.ptr<float>(r);
      for (int c = 0; c < depth_frame.cols; ++c)
      {
        float cur_d = depth_row[c];
        if (isnan(cur_d))
        {
          depth_row[c] = 0.0;
        }
      }
    }

    cv::Mat workspace_mask(color_frame.rows, color_frame.cols, CV_8UC1,
                           cv::Scalar(255));
    // Black out pixels in color and depth images outside of workspace
    // As well as outside of the crop window
    for (int r = 0; r < color_frame.rows; ++r)
    {
      uchar* workspace_row = workspace_mask.ptr<uchar>(r);
      for (int c = 0; c < color_frame.cols; ++c)
      {
        // NOTE: Cloud is accessed by at(column, row)
        pcl::PointXYZ cur_pt = cloud.at(c, r);
        if (cur_pt.x < min_workspace_x_ || cur_pt.x > max_workspace_x_ ||
            cur_pt.y < min_workspace_y_ || cur_pt.y > max_workspace_y_ ||
            cur_pt.z < min_workspace_z_ || cur_pt.z > max_workspace_z_ ||
            r < crop_min_y_ || c < crop_min_x_ || r > crop_max_y_ ||
            c > crop_max_x_ )
        {
          workspace_row[c] = 0;
        }
      }
    }

    // Downsample everything first
    cv::Mat color_frame_down = downSample(color_frame, num_downsamples_);
    cv::Mat depth_frame_down = downSample(depth_frame, num_downsamples_);
    cv::Mat workspace_mask_down = downSample(workspace_mask, num_downsamples_);

    // Save internally for use in the service callback
    prev_color_frame_ = cur_color_frame_.clone();
    prev_depth_frame_ = cur_depth_frame_.clone();
    prev_workspace_mask_ = cur_workspace_mask_.clone();
    prev_camera_header_ = cur_camera_header_;

    // Update the current versions
    cur_color_frame_ = color_frame_down.clone();
    cur_depth_frame_ = depth_frame_down.clone();
    cur_workspace_mask_ = workspace_mask_down.clone();
    cur_point_cloud_ = cloud;
    have_depth_data_ = true;
    cur_camera_header_ = img_msg->header;
    pcl_segmenter_->cur_camera_header_ = cur_camera_header_;

    if (obj_tracker_->isInitialized())
    {
      obj_tracker_->updateTracks(cur_color_frame_, cur_workspace_mask_,
                                 cur_point_cloud_);
    }

    // Debug stuff
    if (autorun_pcl_segmentation_)
    {
      float rand_angle = randf()*2.0*M_PI-M_PI;
      getPushVector(rand_angle, true);
    }

    // Display junk
#ifdef DISPLAY_INPUT_COLOR
    if (use_displays_)
    {
      cv::imshow("color", cur_color_frame_);
    }
    // Way too much disk writing!
    if (write_input_to_disk_ && recording_input_)
    {
      std::stringstream out_name;
      out_name << base_output_path_ << "input" << record_count_ << ".png";
      record_count_++;
      cv::imwrite(out_name.str(), cur_color_frame_);
    }
#endif // DISPLAY_INPUT_COLOR
#ifdef DISPLAY_INPUT_DEPTH
    if (use_displays_)
    {
      double depth_max = 1.0;
      cv::minMaxLoc(cur_depth_frame_, NULL, &depth_max);
      cv::Mat depth_display = cur_depth_frame_.clone();
      depth_display /= depth_max;
      cv::imshow("input_depth", depth_display);
    }
#endif // DISPLAY_INPUT_DEPTH
#ifdef DISPLAY_WORKSPACE_MASK
    if (use_displays_)
    {
      cv::imshow("workspace_mask", cur_workspace_mask_);
    }
#endif // DISPLAY_WORKSPACE_MASK
#ifdef DISPLAY_WAIT
    if (use_displays_)
    {
      cv::waitKey(display_wait_ms_);
    }
#endif // DISPLAY_WAIT
  }

  /**
   * Service request callback method to return a location and orientation for
   * the robot to push.
   *
   * @param req The service request
   * @param res The service response
   *
   * @return true if successfull, false otherwise
   */
  bool learnPushCallback(LearnPush::Request& req, LearnPush::Response& res)
  {
    if ( have_depth_data_ )
    {
      if (req.initialize)
      {
        record_count_ = 0;
        callback_count_ = 0;
        // Initialize stuff if necessary (i.e. angle to push from)
        res.no_push = true;
        recording_input_ = false;
      }
      else if (req.analyze_previous)
      {
        res = getAnalysisVector(req.push_angle);
        res.no_push = true;
      }
      else
      {
        res = getPushVector(req.push_angle, req.rand_angle);
        res.no_push = false;
      }
    }
    else
    {
      ROS_ERROR_STREAM("Calling getPushVector prior to receiving sensor data.");
      recording_input_ = false;
      res.no_push = true;
      return false;
    }
    return true;
  }

  LearnPush::Response getPushVector(double desired_push_angle, bool rand_angle)
  {

    // Segment objects
    ProtoObjects objs = pcl_segmenter_->findTabletopObjects(cur_point_cloud_);
    cv::Mat disp_img = pcl_segmenter_->projectProtoObjectsIntoImage(
        objs, cur_color_frame_.size(), workspace_frame_);
    pcl_segmenter_->displayObjectImage(disp_img, "Objects", true);

    // Assume we care about the biggest currently
    int chosen_idx = 0;
    int max_size = 0;
    for (unsigned int i = 0; i < objs.size(); ++i)
    {
      if (objs[i].cloud.size() > max_size)
      {
        max_size = objs[i].cloud.size();
        chosen_idx = i;
      }
    }



    // if (!obj_tracker_->isInitialized())
    {
      // NOTE: disp_image has i+1 for object ids
      cv::Mat obj_mask_raw = (disp_img == (chosen_idx+1));
      cv::Mat obj_mask;
      cv::Mat element(3,3, CV_8UC1, cv::Scalar(255));
      cv::dilate(obj_mask_raw, obj_mask, element);
      cv::erode(obj_mask, obj_mask, element);
      // cv::imshow("obj_mask: raw", obj_mask_raw);
      // cv::imshow("obj_mask: closed", obj_mask);
      obj_tracker_->initTracks(cur_color_frame_, obj_mask, cur_point_cloud_);
    }

    LearnPush::Response res;
    if (objs.size() == 0)
    {
      ROS_WARN_STREAM("No objects found");
      res.centroid.x = 0.0;
      res.centroid.y = 0.0;
      res.centroid.z = 0.0;
      return res;
    }
    res.centroid.x = objs[chosen_idx].centroid[0];
    res.centroid.y = objs[chosen_idx].centroid[1];
    res.centroid.z = objs[chosen_idx].centroid[2];

    ROS_INFO_STREAM("Found " << objs.size() << " objects.");
    ROS_INFO_STREAM("Chosen object idx is " << chosen_idx << " with " <<
                    objs[chosen_idx].cloud.size() << " points");

    if (rand_angle)
    {
      // desired_push_angle = randf()*2.0*M_PI-M_PI;
      desired_push_angle = randf()*M_PI-0.5*M_PI;
    }

    // Set basic push information
    PushVector p;
    p.header.frame_id = workspace_frame_;
    p.push_angle = desired_push_angle;

    // Get vector through centroid and determine start point and distance
    Eigen::Vector3f push_unit_vec(std::cos(desired_push_angle),
                                  std::sin(desired_push_angle), 0.0f);
    XYZPointCloud intersection = pcl_segmenter_->lineCloudIntersection(
        objs[chosen_idx].cloud, push_unit_vec, objs[chosen_idx].centroid);

    unsigned int min_y_idx = intersection.size();
    unsigned int max_y_idx = intersection.size();
    unsigned int min_x_idx = intersection.size();
    unsigned int max_x_idx = intersection.size();
    float min_y = FLT_MAX;
    float max_y = -FLT_MAX;
    float min_x = FLT_MAX;
    float max_x = -FLT_MAX;
    for (unsigned int i = 0; i < intersection.size(); ++i)
    {
      if (intersection.at(i).y < min_y)
      {
        min_y = intersection.at(i).y;
        min_y_idx = i;
      }
      if (intersection.at(i).y > max_y)
      {
        max_y = intersection.at(i).y;
        max_y_idx = i;
      }
      if (intersection.at(i).x < min_x)
      {
        min_x = intersection.at(i).x;
        min_x_idx = i;
      }
      if (intersection.at(i).x > max_x)
      {
        max_x = intersection.at(i).x;
        max_x_idx = i;
      }
    }
    const double y_dist_obs = max_y - min_y;
    const double x_dist_obs = max_x - min_x;
    int start_idx = min_x_idx;
    int end_idx = max_x_idx;

    if (x_dist_obs > y_dist_obs)
    {
      // Use X index
      if (push_unit_vec[0] > 0)
      {
        // Use min
        start_idx = min_x_idx;
        end_idx = max_x_idx;
      }
      else
      {
        // use max
        start_idx = max_x_idx;
        end_idx = min_x_idx;
      }
    }
    else
    {
      // Use Y index
      if (push_unit_vec[1] > 0)
      {
        // Use min
        start_idx = min_y_idx;
        end_idx = max_y_idx;
      }
      else
      {
        // use max
        start_idx = max_y_idx;
        end_idx = min_y_idx;
      }

    }
    p.start_point.x = intersection.at(start_idx).x;
    p.start_point.y = intersection.at(start_idx).y;
    p.start_point.z = intersection.at(start_idx).z;

    // Get push distance
    p.push_dist = std::sqrt(pcl_segmenter_->sqrDistXY(
        intersection.at(start_idx), intersection.at(end_idx)));
    // Visualize push vector
    displayPushVector(cur_color_frame_, p);
    callback_count_++;
    ROS_INFO_STREAM("Chosen push start point: (" << p.start_point.x << ", "
                    << p.start_point.y << ", " << p.start_point.z << ")");
    ROS_INFO_STREAM("Push dist: " << p.push_dist);
    ROS_INFO_STREAM("Push angle: " << p.push_angle);
    prev_centroid_ = objs[chosen_idx].centroid;
    res.push = p;
    return res;
  }

  LearnPush::Response getAnalysisVector(double desired_push_angle)
  {
    // Segment objects
    ProtoObjects objs = pcl_segmenter_->findTabletopObjects(cur_point_cloud_);
    cv::Mat disp_img = pcl_segmenter_->projectProtoObjectsIntoImage(
        objs, cur_color_frame_.size(), workspace_frame_);
    pcl_segmenter_->displayObjectImage(disp_img, "Objects", true);

    // Assume we care about the biggest currently
    int chosen_idx = 0;
    int max_size = 0;
    for (unsigned int i = 0; i < objs.size(); ++i)
    {
      if (objs[i].cloud.size() > max_size)
      {
        max_size = objs[i].cloud.size();
        chosen_idx = i;
      }
    }
    LearnPush::Response res;
    if (objs.size() == 0)
    {
      ROS_WARN_STREAM("No objects found");
      res.moved.x = 0.0;
      res.moved.y = 0.0;
      res.moved.z = 0.0;
      res.centroid.x = 0.0;
      res.centroid.y = 0.0;
      res.centroid.z = 0.0;
      return res;
    }

    Eigen::Vector4f move_vec = objs[chosen_idx].centroid - prev_centroid_;
    res.moved.x = move_vec[0];
    res.moved.y = move_vec[1];
    res.moved.z = move_vec[2];
    res.centroid.x = objs[chosen_idx].centroid[0];
    res.centroid.y = objs[chosen_idx].centroid[1];
    res.centroid.z = objs[chosen_idx].centroid[2];

    return res;
  }
  /**
   * ROS Service callback method for determining the location of a table in the
   * scene
   *
   * @param req The service request
   * @param res The service response
   *
   * @return true if successfull, false otherwise
   */
  bool getTableLocation(LocateTable::Request& req, LocateTable::Response& res)
  {
    if ( have_depth_data_ )
    {
      res.table_centroid = getTablePlane(cur_point_cloud_);
      if ((res.table_centroid.pose.position.x == 0.0 &&
           res.table_centroid.pose.position.y == 0.0 &&
           res.table_centroid.pose.position.z == 0.0) ||
          res.table_centroid.pose.position.x < 0.0)
      {
        ROS_ERROR_STREAM("No plane found, leaving");
        res.found_table = false;
        return false;
      }
      res.found_table = true;
    }
    else
    {
      ROS_ERROR_STREAM("Calling getTableLocation prior to receiving sensor data.");
      res.found_table = false;
      return false;
    }
    return true;
  }

  /**
   * Calculate the location of the dominant plane (table) in a point cloud
   *
   * @param cloud The point cloud containing a table
   *
   * @return The estimated 3D centroid of the table
   */
  PoseStamped getTablePlane(XYZPointCloud& cloud)
  {
    XYZPointCloud obj_cloud, table_cloud;
    // TODO: Comptue the hull on the first call
    Eigen::Vector4f table_centroid = pcl_segmenter_->getTablePlane(cloud,
                                                                   obj_cloud,
                                                                   table_cloud);
    PoseStamped p;
    p.pose.position.x = table_centroid[0];
    p.pose.position.y = table_centroid[1];
    p.pose.position.z = table_centroid[2];
    p.header = cloud.header;
    ROS_INFO_STREAM("Table centroid is: ("
                    << p.pose.position.x << ", "
                    << p.pose.position.y << ", "
                    << p.pose.position.z << ")");
    return p;
  }

  void displayPushVector(cv::Mat& img, PushVector& push)
  {
    cv::Mat disp_img;
    img.copyTo(disp_img);
    PointStamped start_point;
    start_point.point = push.start_point;
    start_point.header.frame_id = workspace_frame_;
    PointStamped end_point;
    end_point.point.x = start_point.point.x+std::cos(push.push_angle)*push.push_dist;
    end_point.point.y = start_point.point.y+std::sin(push.push_angle)*push.push_dist;
    end_point.point.z = start_point.point.z;
    end_point.header.frame_id = workspace_frame_;

    cv::Point img_start_point = pcl_segmenter_->projectPointIntoImage(
        start_point);
    cv::Point img_end_point = pcl_segmenter_->projectPointIntoImage(
        end_point);
    cv::line(disp_img, img_start_point, img_end_point, cv::Scalar(0,255,0));
    cv::circle(disp_img, img_end_point, 4, cv::Scalar(0,255,0));

    if (use_displays_)
    {
      cv::imshow("push_vector", disp_img);
    }
    if (write_to_disk_)
    {
      // Write to disk to create video output
      std::stringstream push_out_name;
      push_out_name << base_output_path_ << "push_vector" << callback_count_
                    << ".png";
      cv::Mat push_out_img(disp_img.size(), CV_8UC3);
      disp_img.convertTo(push_out_img, CV_8UC3, 255);
      cv::imwrite(push_out_name.str(), push_out_img);
    }
  }

  /**
   * Executive control function for launching the node.
   */
  void spin()
  {
    while(n_.ok())
    {
      ros::spinOnce();
    }
  }

 protected:
  ros::NodeHandle n_;
  ros::NodeHandle n_private_;
  message_filters::Subscriber<sensor_msgs::Image> image_sub_;
  message_filters::Subscriber<sensor_msgs::Image> depth_sub_;
  message_filters::Subscriber<sensor_msgs::PointCloud2> cloud_sub_;
  message_filters::Synchronizer<MySyncPolicy> sync_;
  sensor_msgs::CameraInfo cam_info_;
  sensor_msgs::CvBridge bridge_;
  shared_ptr<tf::TransformListener> tf_;
  ros::ServiceServer push_pose_server_;
  ros::ServiceServer table_location_server_;
  cv::Mat cur_color_frame_;
  cv::Mat cur_depth_frame_;
  cv::Mat cur_workspace_mask_;
  cv::Mat prev_color_frame_;
  cv::Mat prev_depth_frame_;
  cv::Mat prev_workspace_mask_;
  std_msgs::Header cur_camera_header_;
  std_msgs::Header prev_camera_header_;
  XYZPointCloud cur_point_cloud_;
  shared_ptr<PointCloudSegmentation> pcl_segmenter_;
  bool have_depth_data_;
  int crop_min_x_;
  int crop_max_x_;
  int crop_min_y_;
  int crop_max_y_;
  int display_wait_ms_;
  bool use_displays_;
  bool write_input_to_disk_;
  bool write_to_disk_;
  std::string base_output_path_;
  double min_workspace_x_;
  double max_workspace_x_;
  double min_workspace_y_;
  double max_workspace_y_;
  double min_workspace_z_;
  double max_workspace_z_;
  int num_downsamples_;
  std::string workspace_frame_;
  PoseStamped table_centroid_;
  bool camera_initialized_;
  std::string cam_info_topic_;
  bool autorun_pcl_segmentation_;
  bool recording_input_;
  int record_count_;
  int callback_count_;
  Eigen::Vector4f prev_centroid_;
  shared_ptr<ObjectTracker25D> obj_tracker_;
};

int main(int argc, char ** argv)
{
  int seed = time(NULL);
  srand(seed);
  std::cout << "Rand seed is: " << seed << std::endl;
  ros::init(argc, argv, "tabletop_pushing_perception_node");
  ros::NodeHandle n;
  TabletopPushingPerceptionNode perception_node(n);
  perception_node.spin();
  return 0;
}
<|MERGE_RESOLUTION|>--- conflicted
+++ resolved
@@ -486,12 +486,9 @@
     }
 
     // Estimate final transform with least squares (SVD)
-<<<<<<< HEAD
-    // ROS_INFO_STREAM("Number of support pts is: " << best_support.size());
-=======
-    ROS_INFO_STREAM("Number of support pts is: " << best_support.size()
-                    << " / " << tracks.size());
->>>>>>> 82fea2fe
+    // ROS_INFO_STREAM("Number of support pts is: " << best_support.size()
+    //                 << " / " << tracks.size());
+
     Eigen::Matrix4f final_transform = estimateTransform(previous_pts,
                                                         current_pts,
                                                         best_support,

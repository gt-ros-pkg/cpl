#include <sstream>
#include <iostream>
#include <fstream>
#include <tabletop_pushing/shape_features.h>
#include <ros/ros.h>
#include <pcl16/point_cloud.h>
#include <pcl16/point_types.h>
#include <pcl16/io/pcd_io.h>
#include <pcl16_ros/transforms.h>
#include <pcl16/ros/conversions.h>
#include <pcl16/common/pca.h>
#include <tabletop_pushing/VisFeedbackPushTrackingAction.h>
#include <tabletop_pushing/point_cloud_segmentation.h>
#include <cpl_visual_features/helpers.h>
#include <cpl_visual_features/features/kernels.h>
#include <time.h> // for srand(time(NULL))

// libSVM
#include <libsvm/svm.h>

using namespace cpl_visual_features;
using namespace tabletop_pushing;

typedef tabletop_pushing::VisFeedbackPushTrackingFeedback PushTrackerState;

#define XY_RES 0.001

ShapeLocations start_loc_history_;
double start_loc_arc_length_percent_;
int start_loc_push_sample_count_;
XYZPointCloud hull_cloud_;
PushTrackerState cur_state_;
double point_cloud_hist_res_ = 0.01;
inline int objLocToIdx(double val, double min_val, double max_val)
{
  return round((val-min_val)/XY_RES);
}

inline double sqrDistXY(pcl16::PointXYZ a, pcl16::PointXYZ b)
{
  const double dx = a.x-b.x;
  const double dy = a.y-b.y;
  return dx*dx+dy*dy;
}

pcl16::PointXYZ worldPointInObjectFrame(pcl16::PointXYZ world_pt, PushTrackerState& cur_state)
{
  // Center on object frame
  pcl16::PointXYZ shifted_pt;
  shifted_pt.x = world_pt.x - cur_state.x.x;
  shifted_pt.y = world_pt.y - cur_state.x.y;
  shifted_pt.z = world_pt.z - cur_state.z;
  double ct = cos(cur_state.x.theta);
  double st = sin(cur_state.x.theta);
  // Rotate into correct frame
  pcl16::PointXYZ obj_pt;
  obj_pt.x =  ct*shifted_pt.x + st*shifted_pt.y;
  obj_pt.y = -st*shifted_pt.x + ct*shifted_pt.y;
  obj_pt.z = shifted_pt.z; // NOTE: Currently assume 2D motion
  return obj_pt;
}

pcl16::PointXYZ objectPointInWorldFrame(pcl16::PointXYZ obj_pt, PushTrackerState& cur_state)
{
  // Rotate out of object frame
  pcl16::PointXYZ rotated_pt;
  double ct = cos(cur_state.x.theta);
  double st = sin(cur_state.x.theta);
  rotated_pt.x = ct*obj_pt.x - st*obj_pt.y;
  rotated_pt.y = st*obj_pt.x + ct*obj_pt.y;
  rotated_pt.z = obj_pt.z;  // NOTE: Currently assume 2D motion
  // Shift to world frame
  pcl16::PointXYZ world_pt;
  world_pt.x = rotated_pt.x + cur_state.x.x;
  world_pt.y = rotated_pt.y + cur_state.x.y;
  world_pt.z = rotated_pt.z + cur_state.z;
  return world_pt;
}

static inline double dist(pcl16::PointXYZ a, pcl16::PointXYZ b)
{
  const double dx = a.x-b.x;
  const double dy = a.y-b.y;
  const double dz = a.z-b.z;
  return std::sqrt(dx*dx+dy*dy+dz*dz);
}

static inline double sqrDist(pcl16::PointXYZ a, pcl16::PointXYZ b)
{
  const double dx = a.x-b.x;
  const double dy = a.y-b.y;
  const double dz = a.z-b.z;
  return dx*dx+dy*dy+dz*dz;
}

ShapeLocation chooseFixedGoalPushStartLoc(ProtoObject& cur_obj, PushTrackerState& cur_state, bool new_object,
                                          int num_start_loc_pushes_per_sample, int num_start_loc_sample_locs)
{
  double hull_alpha = 0.01;
  XYZPointCloud hull_cloud = tabletop_pushing::getObjectBoundarySamples(cur_obj, hull_alpha);
  hull_cloud_ = hull_cloud;
  cur_state_ = cur_state;

  int rot_idx = -1;
  if (new_object)
  {
    // Reset boundary traversal data
    start_loc_arc_length_percent_ = 0.0;
    start_loc_push_sample_count_ = 0;
    start_loc_history_.clear();

    // NOTE: Initial start location is the dominant orientation
    // ROS_INFO_STREAM("Current state theta is: " << cur_state.x.theta);
    double min_angle_dist = FLT_MAX;
    for (int i = 0; i < hull_cloud.size(); ++i)
    {
      double theta_i = atan2(hull_cloud.at(i).y - cur_state.x.y, hull_cloud.at(i).x - cur_state.x.x);
      double angle_dist_i = fabs(subPIAngle(theta_i - cur_state.x.theta));
      if (angle_dist_i < min_angle_dist)
      {
        min_angle_dist = angle_dist_i;
        rot_idx = i;
      }
    }
  }
  else
  {
    // Increment boundary location if necessary
    if (start_loc_history_.size() % num_start_loc_pushes_per_sample == 0)
    {
      start_loc_arc_length_percent_ += 1.0/num_start_loc_sample_locs;
      // ROS_INFO_STREAM("Incrementing arc length percent based on: " << num_start_loc_pushes_per_sample);
    }

    // Get initial object boundary location in the current world frame
    // ROS_INFO_STREAM("init_obj_point: " << start_loc_history_[0].boundary_loc_);
    pcl16::PointXYZ init_loc_point = objectPointInWorldFrame(start_loc_history_[0].boundary_loc_, cur_state);
    // ROS_INFO_STREAM("init_loc_point: " << init_loc_point);

    // Find index of closest point on current boundary to the initial pushing location
    double min_dist = FLT_MAX;
    for (int i = 0; i < hull_cloud.size(); ++i)
    {
      double dist_i = sqrDist(init_loc_point, hull_cloud.at(i));
      if (dist_i < min_dist)
      {
        min_dist = dist_i;
        rot_idx = i;
      }
    }
  }
  // Test hull_cloud orientation, reverse iteration if it is negative
  double pt0_theta = atan2(hull_cloud[rot_idx].y - cur_state.x.y, hull_cloud[rot_idx].x - cur_state.x.x);
  int pt1_idx = (rot_idx+1) % hull_cloud.size();
  double pt1_theta = atan2(hull_cloud[pt1_idx].y - cur_state.x.y, hull_cloud[pt1_idx].x - cur_state.x.x);
  bool reverse_data = false;
  if (subPIAngle(pt1_theta - pt0_theta) < 0)
  {
    reverse_data = true;
    // ROS_INFO_STREAM("Reversing data for boundaries");
  }

  // Compute cumulative distance around the boundary at each point
  std::vector<double> boundary_dists(hull_cloud.size(), 0.0);
  double boundary_length = 0.0;
  // ROS_INFO_STREAM("rot_idx is " << rot_idx);
  for (int i = 1; i <= hull_cloud.size(); ++i)
  {
    int idx0 = (rot_idx+i-1) % hull_cloud.size();
    int idx1 = (rot_idx+i) % hull_cloud.size();
    if (reverse_data)
    {
      idx0 = (hull_cloud.size()+rot_idx-i+1) % hull_cloud.size();
      idx1 = (hull_cloud.size()+rot_idx-i) % hull_cloud.size();
    }
    // NOTE: This makes boundary_dists[rot_idx] = 0.0, and we have no location at 100% the boundary_length
    boundary_dists[idx0] = boundary_length;
    double loc_dist = dist(hull_cloud[idx0], hull_cloud[idx1]);
    boundary_length += loc_dist;
  }

  // Find location at start_loc_arc_length_percent_ around the boundary
  double desired_boundary_dist = start_loc_arc_length_percent_*boundary_length;
  // ROS_INFO_STREAM("Finding location at dist " << desired_boundary_dist << " ~= " << start_loc_arc_length_percent_*100 << "\% of " << boundary_length);
  int boundary_loc_idx;
  double min_boundary_dist_diff = FLT_MAX;
  for (int i = 0; i < hull_cloud.size(); ++i)
  {
    double boundary_dist_diff_i = fabs(desired_boundary_dist - boundary_dists[i]);
    if (boundary_dist_diff_i < min_boundary_dist_diff)
    {
      min_boundary_dist_diff = boundary_dist_diff_i;
      boundary_loc_idx = i;
    }
  }

  // Get descriptor at the chosen location
  // ShapeLocations locs = tabletop_pushing::extractShapeContextFromSamples(hull_cloud, cur_obj, true);
  double gripper_spread = 0.05;
  pcl16::PointXYZ boundary_loc = hull_cloud[boundary_loc_idx];
  ShapeDescriptor sd = tabletop_pushing::extractLocalAndGlobalShapeFeatures(hull_cloud, cur_obj,
                                                                            boundary_loc, boundary_loc_idx,
                                                                            gripper_spread, hull_alpha,
                                                                            point_cloud_hist_res_);
  // Add into pushing history in object frame
  ShapeLocation s_obj(worldPointInObjectFrame(boundary_loc, cur_state), sd);
  start_loc_history_.push_back(s_obj);
  ShapeLocation s_world(boundary_loc, sd);
  return s_world;
}

ShapeLocation chooseFixedGoalPushStartLoc(ProtoObject& cur_obj, PushTrackerState& cur_state,
                                          pcl16::PointXYZ start_pt)

{
  double hull_alpha = 0.01;
  XYZPointCloud hull_cloud = tabletop_pushing::getObjectBoundarySamples(cur_obj, hull_alpha);
  hull_cloud_ = hull_cloud;
  cur_state_ = cur_state;
  double min_dist = FLT_MAX;
  int min_dist_idx = 0;
  for (int i = 0; i < hull_cloud.size(); ++i)
  {
    double pt_dist = dist(hull_cloud[i], start_pt);
    if (pt_dist < min_dist)
    {
      min_dist = pt_dist;
      min_dist_idx = i;
    }
  }
  double gripper_spread = 0.05;
  pcl16::PointXYZ boundary_loc = hull_cloud[min_dist_idx];
  ShapeDescriptor sd = tabletop_pushing::extractLocalAndGlobalShapeFeatures(hull_cloud, cur_obj,
                                                                            boundary_loc, min_dist_idx,
                                                                            gripper_spread,
                                                                            hull_alpha, point_cloud_hist_res_);
  ShapeLocation s_obj(worldPointInObjectFrame(boundary_loc, cur_state), sd);
  start_loc_history_.push_back(s_obj);

  ShapeLocation s_world(boundary_loc, sd);
  return s_world;
}

<<<<<<< HEAD
ShapeLocation chooseLearnedPushStartLoc(ProtoObject& cur_obj, PushTrackerState& cur_state, std::string param_path,
                                        float& chosen_score)
{
  // Get features for all of the boundary locations
  float hull_alpha = 0.01;
  XYZPointCloud hull_cloud = tabletop_pushing::getObjectBoundarySamples(cur_obj, hull_alpha);
  float gripper_spread = 0.05;
  ShapeDescriptors sds = tabletop_pushing::extractLocalAndGlobalShapeFeatures(hull_cloud, cur_obj,
                                                                              gripper_spread, hull_alpha,
                                                                              point_cloud_hist_res_);
  // Set parameters for prediction
  // svm_parameter push_parameters;
  // push_parameters.svm_type = EPSILON_SVR;
  // push_parameters.kernel_type = PRECOMPUTED;
  // push_parameters.C = 2.0; // NOTE: only needed for training
  // push_parameters.p = 0.3; // NOTE: only needed for training
  // push_model.param = push_parameters;

  // TODO: Read in model SVs and coefficients
  ROS_INFO_STREAM("reading svm model: " << param_path);
  svm_model* push_model;
  push_model = svm_load_model(param_path.c_str());
  ROS_INFO_STREAM("read svm model: " << param_path);
  ROS_INFO_STREAM("svm_parameters.svm_type: " << push_model->param.svm_type);
  ROS_INFO_STREAM("svm_parameters.kernel_type: " << push_model->param.kernel_type);
  ROS_INFO_STREAM("number SVs: " << push_model->l);

  std::vector<double> pred_push_scores;
  chosen_score = FLT_MAX;
  int best_idx = -1;
  // Perform prediction at all sample locations
  for (int i = 0; i < sds.size(); ++i)
  {
    // ROS_INFO_STREAM("Predicting score for location " << i);
    // Set the data vector in libsvm format
    svm_node* x = new svm_node[sds[i].size()];
    for (int j = 0; j < sds[i].size(); ++j)
    {
      x[j].index = (j+1); // NOTE: 1 based indices
      x[j].value = sds[i][j];
    }
    // ROS_INFO_STREAM("Created svm_node vector of size: " << sds[i].size());
    // Perform prediction and convert out of log spacex
    double pred_log_score = svm_predict(push_model, x);
    double pred_score = exp(pred_log_score);
    // ROS_INFO_STREAM("Predicted score for location " << i << " of " << pred_score << " from log score " << pred_log_score);
    // Track the best score to know the location to return
    if (pred_score < chosen_score)
    {
      chosen_score = pred_score;
      best_idx = i;
    }
    pred_push_scores.push_back(pred_score);
    delete x;
  }
  ROS_INFO_STREAM("Chose best push location " << best_idx << " with score " << chosen_score);
  ROS_INFO_STREAM("Push location 3D: " << hull_cloud[best_idx]);
  // Return the location of the best score
  ShapeLocation loc;
  if (best_idx >= 0)
  {
    loc.boundary_loc_ = hull_cloud[best_idx];
    loc.descriptor_ = sds[best_idx];
  }
  return loc;
}

ShapeDescriptor getTrialDescriptor(std::string cloud_path, pcl16::PointXYZ init_loc, double init_theta, bool new_object)
=======
pcl16::PointXYZ pointClosestToAngle(double major_angle, XYZPointCloud& hull_cloud, Eigen::Vector4f centroid)
{
  pcl16::PointXYZ closest;
  double min_angle_dist = FLT_MAX;
  for (int i = 0; i < hull_cloud.size(); ++i)
  {
    double angle_dist = fabs(major_angle - atan2(hull_cloud[i].y - centroid[1], hull_cloud[i].x - centroid[0]));
    if (angle_dist < min_angle_dist)
    {
      closest = hull_cloud[i];
      min_angle_dist = angle_dist;
    }
  }
  ROS_INFO_STREAM("Closest point " << closest << " at angle dist " << min_angle_dist);
  return closest;
}

void getMajorMinorBoundaryDists(std::string cloud_path, pcl16::PointXYZ init_loc, pcl16::PointXYZ start_pt,
                                double& major_dist, double& minor_dist)
{
  ProtoObject cur_obj;
  cur_obj.centroid[0] = init_loc.x;
  cur_obj.centroid[1] = init_loc.y;
  cur_obj.centroid[2] = init_loc.z;
  ROS_INFO_STREAM("Getting cloud: " << cloud_path);
  if (pcl16::io::loadPCDFile<pcl16::PointXYZ> (cloud_path, cur_obj.cloud) == -1) //* load the file
  {
    ROS_ERROR_STREAM("Couldn't read file " << cloud_path);
  }
  ROS_INFO_STREAM("Got cloud: " << cloud_path);

  float hull_alpha = 0.01;
  XYZPointCloud hull_cloud = tabletop_pushing::getObjectBoundarySamples(cur_obj, hull_alpha);
  hull_cloud_ = hull_cloud;
  double min_dist = FLT_MAX;
  int min_dist_idx = 0;
  for (int i = 0; i < hull_cloud.size(); ++i)
  {
    double pt_dist = dist(hull_cloud[i], start_pt);
    if (pt_dist < min_dist)
    {
      min_dist = pt_dist;
      min_dist_idx = i;
    }
  }
  float gripper_spread = 0.05;
  pcl16::PointXYZ boundary_loc = hull_cloud[min_dist_idx];

  // TODO: Get major/minor axis of hull_cloud
  pcl16::PCA<pcl16::PointXYZ> pca;
  pca.setInputCloud(hull_cloud.makeShared());
  Eigen::Vector3f eigen_values = pca.getEigenValues();
  Eigen::Matrix3f eigen_vectors = pca.getEigenVectors();
  Eigen::Vector4f centroid = pca.getMean();
  double minor_angle = atan2(eigen_vectors(1,0), eigen_vectors(0,0));
  double major_angle = minor_angle-0.5*M_PI;

  // TODO: Figure out points a and b of major axis intersection
  pcl16::PointXYZ a = pointClosestToAngle(major_angle, hull_cloud, centroid);
  pcl16::PointXYZ b = pointClosestToAngle(subPIAngle(major_angle+M_PI), hull_cloud, centroid);
  major_dist = std::min(sqrDistXY(boundary_loc, a), sqrDistXY(boundary_loc, b));
  // TODO: Figure out points c and d of minor axis intersection
  pcl16::PointXYZ c  = pointClosestToAngle(minor_angle, hull_cloud, centroid);
  pcl16::PointXYZ d = pointClosestToAngle(subPIAngle(minor_angle+M_PI), hull_cloud, centroid);
  minor_dist = std::min(sqrDistXY(boundary_loc, c), sqrDistXY(boundary_loc, d));
}

ShapeDescriptor getTrialDescriptor(std::string cloud_path, pcl16::PointXYZ init_loc, float init_theta, bool new_object)
>>>>>>> a180f95b
{
  int num_start_loc_pushes_per_sample = 3;
  int num_start_loc_sample_locs = 16;

  // pcl16::PointCloud<pcl16::PointXYZ>::Ptr cloud(new pcl16::PointCloud<pcl16::PointXYZ>);
  ProtoObject cur_obj;
  //.cloud = ; // TODO: COPY from read in one?
  PushTrackerState cur_state;
  cur_state.x.x = init_loc.x;
  cur_state.x.y = init_loc.y;
  cur_state.x.theta = init_theta;
  cur_state.z = init_loc.z;
  cur_obj.centroid[0] = cur_state.x.x;
  cur_obj.centroid[1] = cur_state.x.y;
  cur_obj.centroid[2] = cur_state.z;
  ROS_INFO_STREAM("Getting cloud: " << cloud_path);
  if (pcl16::io::loadPCDFile<pcl16::PointXYZ> (cloud_path, cur_obj.cloud) == -1) //* load the file
  {
    ROS_ERROR_STREAM("Couldn't read file " << cloud_path);
  }
  ROS_INFO_STREAM("Got cloud: " << cloud_path);
  ShapeLocation sl = chooseFixedGoalPushStartLoc(cur_obj, cur_state, new_object, num_start_loc_pushes_per_sample,
                                                 num_start_loc_sample_locs);
  return sl.descriptor_;
}

ShapeDescriptor getTrialDescriptor(std::string cloud_path, pcl16::PointXYZ init_loc, double init_theta,
                                   pcl16::PointXYZ start_pt)
{
  int num_start_loc_pushes_per_sample = 3;
  int num_start_loc_sample_locs = 16;

  // pcl16::PointCloud<pcl16::PointXYZ>::Ptr cloud(new pcl16::PointCloud<pcl16::PointXYZ>);
  ProtoObject cur_obj;
  //.cloud = ; // TODO: COPY from read in one?
  PushTrackerState cur_state;
  cur_state.x.x = init_loc.x;
  cur_state.x.y = init_loc.y;
  cur_state.x.theta = init_theta;
  cur_state.z = init_loc.z;
  cur_obj.centroid[0] = cur_state.x.x;
  cur_obj.centroid[1] = cur_state.x.y;
  cur_obj.centroid[2] = cur_state.z;
  ROS_INFO_STREAM("Getting cloud: " << cloud_path);
  if (pcl16::io::loadPCDFile<pcl16::PointXYZ> (cloud_path, cur_obj.cloud) == -1) //* load the file
  {
    ROS_ERROR_STREAM("Couldn't read file " << cloud_path);
  }
  ROS_INFO_STREAM("Got cloud: " << cloud_path);
  ShapeLocation sl = chooseFixedGoalPushStartLoc(cur_obj, cur_state, start_pt);
  return sl.descriptor_;
}

ShapeLocation predictPushLocation(std::string cloud_path, pcl16::PointXYZ init_loc, double init_theta,
                                  pcl16::PointXYZ start_pt, std::string param_path)
{
  int num_start_loc_pushes_per_sample = 3;
  int num_start_loc_sample_locs = 16;

  // pcl16::PointCloud<pcl16::PointXYZ>::Ptr cloud(new pcl16::PointCloud<pcl16::PointXYZ>);
  ProtoObject cur_obj;
  //.cloud = ; // TODO: COPY from read in one?
  PushTrackerState cur_state;
  cur_state.x.x = init_loc.x;
  cur_state.x.y = init_loc.y;
  cur_state.x.theta = init_theta;
  cur_state.z = init_loc.z;
  cur_obj.centroid[0] = cur_state.x.x;
  cur_obj.centroid[1] = cur_state.x.y;
  cur_obj.centroid[2] = cur_state.z;
  ROS_INFO_STREAM("Getting cloud: " << cloud_path);
  if (pcl16::io::loadPCDFile<pcl16::PointXYZ> (cloud_path, cur_obj.cloud) == -1) //* load the file
  {
    ROS_ERROR_STREAM("Couldn't read file " << cloud_path);
  }
  ROS_INFO_STREAM("Got cloud: " << cloud_path);
  float chosen_score;
  ShapeLocation sl = chooseLearnedPushStartLoc(cur_obj, cur_state, param_path, chosen_score);
  return sl;
}

class TrialStuff
{
 public:
  TrialStuff(double init_x_, double init_y_, double init_z_, double init_theta_, std::string trial_id_, bool new_object_,
             double push_x_, double push_y_, double push_z_) :
      init_loc(init_x_, init_y_, init_z_), init_theta(init_theta_), trial_id(trial_id_), new_object(new_object_),
      start_pt(push_x_, push_y_, push_z_)
  {
  }
  pcl16::PointXYZ init_loc;
  double init_theta;
  std::string trial_id;
  bool new_object;
  pcl16::PointXYZ start_pt;
};

std::vector<TrialStuff> getTrialsFromFile(std::string aff_file_name)
{
  std::vector<TrialStuff> trials;
  std::ifstream trials_in(aff_file_name.c_str());

  bool next_line_trial = false;
  bool trial_is_start = true;
  int line_count = 0;
  int object_comment = 0;
  int trial_starts = 0;
  int bad_stops = 0;
  int good_stops = 0;
  int control_headers = 0;
  bool new_object = true;
  while(trials_in.good())
  {
    char c_line[4096];
    trials_in.getline(c_line, 4096);
    line_count++;
    if (next_line_trial)
    {
      // ROS_INFO_STREAM("Parsing trial_line: ");
      next_line_trial = false;

      // TODO: Parse this line!
      std::stringstream trial_line;
      trial_line << c_line;
      char trial_id_c[4096];
      trial_line.getline(trial_id_c, 4096, ' ');
      std::stringstream trial_id;
      trial_id << trial_id_c;
      // ROS_INFO_STREAM("Read trial_id: " << trial_id.str());
      double init_x, init_y, init_z, init_theta;
      trial_line >> init_x >> init_y >> init_z >> init_theta;
      double final_x, final_y, final_z, final_theta;
      trial_line >> final_x >> final_y >> final_z >> final_theta;
      double goal_x, goal_y, goal_theta;
      trial_line >> goal_x >> goal_y >> goal_theta;
      double push_start_x, push_start_y, push_start_z, push_start_theta;
      trial_line >> push_start_x >> push_start_y >> push_start_z;

      // ROS_INFO_STREAM("Init pose (" << init_x << ", " << init_y << ", " << init_z << ", " << init_theta << ")");
      // TODO: Read in start_point?!?
      new_object = !trials.size();
      TrialStuff trial(init_x, init_y, init_z, init_theta, trial_id.str(), new_object,
                       push_start_x, push_start_y, push_start_z);
      trials.push_back(trial);
    }
    if (c_line[0] == '#')
    {
      if (c_line[2] == 'o')
      {
        object_comment++;
        if (trial_is_start)
        {
          next_line_trial = true;
          trial_starts += 1;
          // ROS_INFO_STREAM("Read in start line");
        }
        else
        {
          // ROS_INFO_STREAM("Read in end line");
          good_stops++;
        }
        // Switch state
        trial_is_start = !trial_is_start;
      }
      else if (c_line[2] == 'x')
      {
        control_headers += 1;
      }
      else if (c_line[1] == 'B')
      {
        // ROS_WARN_STREAM("Read in bad line" << c_line);
        trial_is_start = true;
        trials.pop_back();
        bad_stops += 1;
      }
    }
  }
  trials_in.close();

  ROS_INFO_STREAM("Read in: " << line_count << " lines");
  ROS_INFO_STREAM("Read in: " << control_headers << " control headers");
  ROS_INFO_STREAM("Read in: " << object_comment << " trial headers");
  ROS_INFO_STREAM("Classified: " << trial_starts << " as starts");
  ROS_INFO_STREAM("Classified: " << bad_stops << " as bad");
  ROS_INFO_STREAM("Classified: " << good_stops << " as good");
  ROS_INFO_STREAM("Read in: " << trials.size() << " trials");
  return trials;
}

void writeNewFile(std::string out_file_name, std::vector<TrialStuff> trials, ShapeDescriptors descriptors)
{
  std::ofstream out_file(out_file_name.c_str());
  for (unsigned int i = 0; i < descriptors.size(); ++i)
  {
    for (unsigned int j = 0; j < descriptors[i].size(); ++j)
    {
      out_file << descriptors[i][j] << " ";
    }
    out_file << "\n";
  }
  out_file.close();
}

void writeNewExampleFile(std::string out_file_name, std::vector<TrialStuff> trials, ShapeDescriptors descriptors,
                         std::vector<double>& push_scores)
{
  ROS_INFO_STREAM("Writing example file: " << out_file_name);
  std::ofstream out_file(out_file_name.c_str());
  for (unsigned int i = 0; i < descriptors.size(); ++i)
  {
    out_file << push_scores[i] << " ";
    for (unsigned int j = 0; j < descriptors[i].size(); ++j)
    {
      if (descriptors[i][j] != 0.0)
      {
        out_file << (j+1) << ":" << descriptors[i][j] << " ";
      }
    }
    out_file << "\n";
  }
  out_file.close();
}

std::vector<double> readScoreFile(std::string file_path)
{
  std::ifstream data_in(file_path.c_str());
  std::vector<double> scores;
  while (data_in.good())
  {
    char c_line[4096];
    data_in.getline(c_line, 4096);
    std::stringstream line;
    line << c_line;
    double y;
    line >> y;
    if (!data_in.eof())
    {
      scores.push_back(y);
    }
  }
  data_in.close();
  return scores;
}

void drawScores(std::vector<double>& push_scores, std::string out_file_path)
{
  double max_y = 0.3;
  double min_y = -0.3;
  double max_x = 0.3;
  double min_x = -0.3;
  int rows = ceil((max_y-min_y)/XY_RES);
  int cols = ceil((max_x-min_x)/XY_RES);
  cv::Mat footprint(rows, cols, CV_8UC3, cv::Scalar(255,255,255));

  for (int i = 0; i < hull_cloud_.size(); ++i)
  {
    pcl16::PointXYZ obj_pt =  worldPointInObjectFrame(hull_cloud_[i], cur_state_);
    int img_x = objLocToIdx(obj_pt.x, min_x, max_x);
    int img_y = objLocToIdx(obj_pt.y, min_y, max_y);
    cv::Scalar color(128, 0, 0);
    cv::circle(footprint, cv::Point(img_x, img_y), 1, color, 3);
  }
  // HACK: Normalize across object classes
  double max_score = 0.0602445;
  for (int i = 0; i < start_loc_history_.size(); ++i)
  {
    int x = objLocToIdx(start_loc_history_[i].boundary_loc_.x, min_x, max_x);
    int y = objLocToIdx(start_loc_history_[i].boundary_loc_.y, min_y, max_y);
    // double score = -log(push_scores[i])/10;
    double score = push_scores[i]/M_PI;
    ROS_INFO_STREAM("Score " << score);
    cv::Scalar color(0, score*255, (1-score)*255);
    // color[0] = 0.5;
    // color[1] = score;
    // color[2] = 0.5;
    // footprint.at<cv::Vec3f>(r,c) = color;
    cv::circle(footprint, cv::Point(x,y), 1, color, 3);
    cv::circle(footprint, cv::Point(x,y), 2, color, 3);
    cv::circle(footprint, cv::Point(x,y), 3, color, 3);
  }
  // ROS_INFO_STREAM("Max score is: " << max_score);
  ROS_INFO_STREAM("Writing image: " << out_file_path);
  cv::imwrite(out_file_path, footprint);

  cv::imshow("Push score", footprint);
  cv::waitKey();
}

int main(int argc, char** argv)
{
  int seed = time(NULL);
  srand(seed);

  std::string aff_file_path(argv[1]);
  std::string data_directory_path(argv[2]);
  std::string out_file_path(argv[3]);
  std::vector<TrialStuff> trials = getTrialsFromFile(aff_file_path);
  std::string score_file = "";
  bool draw_scores = argc > 4;
  ROS_INFO_STREAM("trials.size(): " << trials.size());
  std::vector<double> push_scores;
  if (draw_scores)
  {
    score_file = argv[4];
    push_scores = readScoreFile(score_file);
    ROS_INFO_STREAM("scores.size(): " << push_scores.size());
  }

  bool test_straw_man = false;
  std::ofstream straw_scores_stream("/home/thermans/Desktop/straw_scores.txt");
  double max_score = -100.0;
  ShapeDescriptors descriptors;
  for (unsigned int i = 0; i < trials.size(); ++i)
  {
    std::string trial_id = trials[i].trial_id;
    pcl16::PointXYZ init_loc = trials[i].init_loc;
    double init_theta = trials[i].init_theta;
    bool new_object = trials[i].new_object;
    ROS_INFO_STREAM("trial_id: " << trial_id);
    ROS_INFO_STREAM("init_loc: " << init_loc);
    ROS_INFO_STREAM("init_theta: " << init_theta);
    ROS_INFO_STREAM("new object: " << new_object);
    ROS_INFO_STREAM("start_pt: " << trials[i].start_pt);
    std::stringstream cloud_path;
    cloud_path << data_directory_path << trial_id << "_obj_cloud.pcd";

<<<<<<< HEAD
    ShapeDescriptor sd = getTrialDescriptor(cloud_path.str(), init_loc, init_theta, trials[i].start_pt);
    // std::string param_path = "/home/thermans/Dropbox/Data/start_loc_learning/point_push/examples_line_dist/push_svm_1.model";
    // ShapeLocation chosen = predictPushLocation(cloud_path.str(), init_loc, init_theta, trials[i].start_pt, param_path);

    // if (draw_scores)
    // {
    //   // TODO: Get the image, draw the shape context, highlight score color
    //   // TODO: Get projection matrix
    //   std::stringstream hull_img_path;
    //   hull_img_path << data_directory_path << trial_id << "_obj_hull_disp.png";
    //   cv::Mat disp_img;
    //   ROS_INFO_STREAM("Reading image: " << hull_img_path.str());
    //   disp_img = cv::imread(hull_img_path.str());
    //   ROS_INFO_STREAM("Read image: " << hull_img_path.str());
    //   // double score = -log(push_scores[i])/10;
    //   double score = push_scores[i]/M_PI;
    //   cv::Vec3b score_color(0, score*255, (1-score)*255);
    //   for (int r = 0; r < disp_img.rows; ++r)
    //   {
    //     for (int c = 0; c < disp_img.cols; ++c)
    //     {
    //       if (disp_img.at<cv::Vec3b>(r,c)[0] == 0 && disp_img.at<cv::Vec3b>(r,c)[1] == 0 &&
    //           disp_img.at<cv::Vec3b>(r,c)[2] == 255)
    //       {
    //         disp_img.at<cv::Vec3b>(r,c) = score_color;
    //       }
    //       else if (disp_img.at<cv::Vec3b>(r,c)[0] == 0 && disp_img.at<cv::Vec3b>(r,c)[1] == 255 &&
    //                disp_img.at<cv::Vec3b>(r,c)[2] == 0)
    //       {
    //         disp_img.at<cv::Vec3b>(r,c) = cv::Vec3b(255,0,0);
    //       }

    //     }
    //   }
    //   ROS_INFO_STREAM("Score is " << push_scores[i] << "\n");
    //   cv::imshow("hull", disp_img);
    //   // cv::waitKey();
    //   if (push_scores[i] > max_score)
    //   {
    //     max_score = push_scores[i];
    //   }
    // }
    descriptors.push_back(sd);
  }
  // Feature testing below
  // ROS_INFO_STREAM("Constructing features matrices for x^2 kernel");
  // int local_hist_width = 6;
  // int local_hist_size = local_hist_width*local_hist_width;
  // int global_hist_size = 60;
  // cv::Mat local_feats(cv::Size(local_hist_size, descriptors.size()), CV_64FC1, cv::Scalar(0.0));
  // cv::Mat global_feats(cv::Size(global_hist_size, descriptors.size()), CV_64FC1, cv::Scalar(0.0));
  // std::vector<std::vector<double> > local_feats;
  // std::vector<std::vector<double> > global_feats;
  // cv::Mat global_feats(cv::Size(global_hist_size, descriptors.size()), CV_64FC1, cv::Scalar(0.0));
  // ROS_INFO_STREAM("feat_length: " << descriptors[0].size());
  // for (int r = 0; r < descriptors.size(); ++r)
  // {
  //   std::vector<double> local_row;
  //   local_feats.push_back(local_row);
  //   std::vector<double> global_row;
  //   global_feats.push_back(global_row);
  //   for (int c = 0; c < local_hist_size; ++c)
  //   {
  //     local_feats[r].push_back(descriptors[r][c]);
  //   }
  //   for (int c = local_hist_size; c < local_hist_size+global_hist_size; ++c)
  //   {
  //     global_feats[r].push_back(descriptors[r][c]);
  //   }
  // }
  // ROS_INFO_STREAM("Computing x^2 for " << descriptors.size() << " descriptors");
  // ROS_INFO_STREAM("Global_feats.size() (" << global_feats.size() << ", " << global_feats[0].size() << ")");
  // ROS_INFO_STREAM("Local_feats.size() (" << local_feats.size() << ", " << local_feats[0].size() << ")");
  // std::vector<std::vector<double> > K_global = chiSquareKernelBatch(global_feats, global_feats, 2.0);
  // std::vector<std::vector<double> > K_local = chiSquareKernelBatch(local_feats, local_feats, 2.5);
  // std::stringstream global_out;
  // for (int r = 0; r < K_global.size(); ++r)
  // {
  //   for (int c = 0; c < K_global[r].size(); ++c)
  //   {
  //     global_out << " " << K_global[r][c];
  //   }
  //   global_out << "\n";
  // }
  // ROS_INFO_STREAM("Global: \n" << global_out.str());
  // std::stringstream local_out;
  // for (int r = 0; r < K_local.size(); ++r)
  // {
  //   for (int c = 0; c < K_local[r].size(); ++c)
  //   {
  //     local_out << " " << K_local[r][c];
  //   }
  //   local_out << "\n";
  // }
  // ROS_INFO_STREAM("Local: \n" << local_out.str());
  // std::stringstream line_out;
  // for (int c = 0; c < local_feats[0].size(); ++c)
  // {
  //   for (int r = 0; r < local_feats.size(); ++r)
  //   {
  //     if (local_feats[r][c] > 0)
  //     {
  //       line_out << "\t(" << (r+1) << ", " << (c+1) << ")\t" << local_feats[r][c] << "\n";
  //     }
  //   }
  // }
  // ROS_INFO_STREAM("feat: " << line_out.str());
=======
    if (test_straw_man)
    {
      double major_dist_i = 0.0;
      double minor_dist_i = 0.0;
      getMajorMinorBoundaryDists(cloud_path.str(), init_loc, trials[i].start_pt, major_dist_i, minor_dist_i);
      straw_scores_stream << push_scores[i] << " " << major_dist_i << " " << minor_dist_i << "\n";
    }
    else
    {
      ShapeDescriptor sd = getTrialDescriptor(cloud_path.str(), init_loc, init_theta, trials[i].start_pt);
      if (draw_scores)
      {
        // TODO: Get the image, draw the shape context, highlight score color
        // TODO: Get projection matrix
        std::stringstream hull_img_path;
        hull_img_path << data_directory_path << trial_id << "_obj_hull_disp.png";
        cv::Mat disp_img;
        ROS_INFO_STREAM("Reading image: " << hull_img_path.str());
        disp_img = cv::imread(hull_img_path.str());
        double score = -log(push_scores[i])/10;
        cv::Vec3b score_color(0, score*255, (1-score)*255);
        for (int r = 0; r < disp_img.rows; ++r)
        {
          for (int c = 0; c < disp_img.cols; ++c)
          {
            if (disp_img.at<cv::Vec3b>(r,c)[0] == 0 && disp_img.at<cv::Vec3b>(r,c)[1] == 0 &&
                disp_img.at<cv::Vec3b>(r,c)[2] == 255)
            {
              disp_img.at<cv::Vec3b>(r,c) = score_color;
            }
            else if (disp_img.at<cv::Vec3b>(r,c)[0] == 0 && disp_img.at<cv::Vec3b>(r,c)[1] == 255 &&
                     disp_img.at<cv::Vec3b>(r,c)[2] == 0)
            {
              disp_img.at<cv::Vec3b>(r,c) = cv::Vec3b(255,0,0);
            }

          }
        }
        ROS_INFO_STREAM("Score is " << push_scores[i] << "\n");
        cv::imshow("hull", disp_img);
        cv::waitKey();
        if (push_scores[i] > max_score)
        {
          max_score = push_scores[i];
        }
      }
      descriptors.push_back(sd);
    }
  }
  straw_scores_stream.close();
>>>>>>> a180f95b

  // std::stringstream out_file;
  // writeNewExampleFile(out_file_path, trials, descriptors, push_scores);
  if (draw_scores)
  {
    // TODO: Pass in info to write these to disk again?
    drawScores(push_scores, out_file_path);
    // drawScores(push_scores);
  }
  return 0;
}<|MERGE_RESOLUTION|>--- conflicted
+++ resolved
@@ -241,7 +241,6 @@
   return s_world;
 }
 
-<<<<<<< HEAD
 ShapeLocation chooseLearnedPushStartLoc(ProtoObject& cur_obj, PushTrackerState& cur_state, std::string param_path,
                                         float& chosen_score)
 {
@@ -310,76 +309,6 @@
 }
 
 ShapeDescriptor getTrialDescriptor(std::string cloud_path, pcl16::PointXYZ init_loc, double init_theta, bool new_object)
-=======
-pcl16::PointXYZ pointClosestToAngle(double major_angle, XYZPointCloud& hull_cloud, Eigen::Vector4f centroid)
-{
-  pcl16::PointXYZ closest;
-  double min_angle_dist = FLT_MAX;
-  for (int i = 0; i < hull_cloud.size(); ++i)
-  {
-    double angle_dist = fabs(major_angle - atan2(hull_cloud[i].y - centroid[1], hull_cloud[i].x - centroid[0]));
-    if (angle_dist < min_angle_dist)
-    {
-      closest = hull_cloud[i];
-      min_angle_dist = angle_dist;
-    }
-  }
-  ROS_INFO_STREAM("Closest point " << closest << " at angle dist " << min_angle_dist);
-  return closest;
-}
-
-void getMajorMinorBoundaryDists(std::string cloud_path, pcl16::PointXYZ init_loc, pcl16::PointXYZ start_pt,
-                                double& major_dist, double& minor_dist)
-{
-  ProtoObject cur_obj;
-  cur_obj.centroid[0] = init_loc.x;
-  cur_obj.centroid[1] = init_loc.y;
-  cur_obj.centroid[2] = init_loc.z;
-  ROS_INFO_STREAM("Getting cloud: " << cloud_path);
-  if (pcl16::io::loadPCDFile<pcl16::PointXYZ> (cloud_path, cur_obj.cloud) == -1) //* load the file
-  {
-    ROS_ERROR_STREAM("Couldn't read file " << cloud_path);
-  }
-  ROS_INFO_STREAM("Got cloud: " << cloud_path);
-
-  float hull_alpha = 0.01;
-  XYZPointCloud hull_cloud = tabletop_pushing::getObjectBoundarySamples(cur_obj, hull_alpha);
-  hull_cloud_ = hull_cloud;
-  double min_dist = FLT_MAX;
-  int min_dist_idx = 0;
-  for (int i = 0; i < hull_cloud.size(); ++i)
-  {
-    double pt_dist = dist(hull_cloud[i], start_pt);
-    if (pt_dist < min_dist)
-    {
-      min_dist = pt_dist;
-      min_dist_idx = i;
-    }
-  }
-  float gripper_spread = 0.05;
-  pcl16::PointXYZ boundary_loc = hull_cloud[min_dist_idx];
-
-  // TODO: Get major/minor axis of hull_cloud
-  pcl16::PCA<pcl16::PointXYZ> pca;
-  pca.setInputCloud(hull_cloud.makeShared());
-  Eigen::Vector3f eigen_values = pca.getEigenValues();
-  Eigen::Matrix3f eigen_vectors = pca.getEigenVectors();
-  Eigen::Vector4f centroid = pca.getMean();
-  double minor_angle = atan2(eigen_vectors(1,0), eigen_vectors(0,0));
-  double major_angle = minor_angle-0.5*M_PI;
-
-  // TODO: Figure out points a and b of major axis intersection
-  pcl16::PointXYZ a = pointClosestToAngle(major_angle, hull_cloud, centroid);
-  pcl16::PointXYZ b = pointClosestToAngle(subPIAngle(major_angle+M_PI), hull_cloud, centroid);
-  major_dist = std::min(sqrDistXY(boundary_loc, a), sqrDistXY(boundary_loc, b));
-  // TODO: Figure out points c and d of minor axis intersection
-  pcl16::PointXYZ c  = pointClosestToAngle(minor_angle, hull_cloud, centroid);
-  pcl16::PointXYZ d = pointClosestToAngle(subPIAngle(minor_angle+M_PI), hull_cloud, centroid);
-  minor_dist = std::min(sqrDistXY(boundary_loc, c), sqrDistXY(boundary_loc, d));
-}
-
-ShapeDescriptor getTrialDescriptor(std::string cloud_path, pcl16::PointXYZ init_loc, float init_theta, bool new_object)
->>>>>>> a180f95b
 {
   int num_start_loc_pushes_per_sample = 3;
   int num_start_loc_sample_locs = 16;
@@ -668,6 +597,73 @@
   cv::waitKey();
 }
 
+pcl16::PointXYZ pointClosestToAngle(double major_angle, XYZPointCloud& hull_cloud, Eigen::Vector4f centroid)
+{
+  pcl16::PointXYZ closest;
+  double min_angle_dist = FLT_MAX;
+  for (int i = 0; i < hull_cloud.size(); ++i)
+  {
+    double angle_dist = fabs(major_angle - atan2(hull_cloud[i].y - centroid[1], hull_cloud[i].x - centroid[0]));
+    if (angle_dist < min_angle_dist)
+    {
+      closest = hull_cloud[i];
+      min_angle_dist = angle_dist;
+    }
+  }
+  ROS_INFO_STREAM("Closest point " << closest << " at angle dist " << min_angle_dist);
+  return closest;
+}
+
+void getMajorMinorBoundaryDists(std::string cloud_path, pcl16::PointXYZ init_loc, pcl16::PointXYZ start_pt,
+                                double& major_dist, double& minor_dist)
+{
+  ProtoObject cur_obj;
+  cur_obj.centroid[0] = init_loc.x;
+  cur_obj.centroid[1] = init_loc.y;
+  cur_obj.centroid[2] = init_loc.z;
+  ROS_INFO_STREAM("Getting cloud: " << cloud_path);
+  if (pcl16::io::loadPCDFile<pcl16::PointXYZ> (cloud_path, cur_obj.cloud) == -1) //* load the file
+  {
+    ROS_ERROR_STREAM("Couldn't read file " << cloud_path);
+  }
+  ROS_INFO_STREAM("Got cloud: " << cloud_path);
+
+  float hull_alpha = 0.01;
+  XYZPointCloud hull_cloud = tabletop_pushing::getObjectBoundarySamples(cur_obj, hull_alpha);
+  hull_cloud_ = hull_cloud;
+  double min_dist = FLT_MAX;
+  int min_dist_idx = 0;
+  for (int i = 0; i < hull_cloud.size(); ++i)
+  {
+    double pt_dist = dist(hull_cloud[i], start_pt);
+    if (pt_dist < min_dist)
+    {
+      min_dist = pt_dist;
+      min_dist_idx = i;
+    }
+  }
+  float gripper_spread = 0.05;
+  pcl16::PointXYZ boundary_loc = hull_cloud[min_dist_idx];
+
+  // TODO: Get major/minor axis of hull_cloud
+  pcl16::PCA<pcl16::PointXYZ> pca;
+  pca.setInputCloud(hull_cloud.makeShared());
+  Eigen::Vector3f eigen_values = pca.getEigenValues();
+  Eigen::Matrix3f eigen_vectors = pca.getEigenVectors();
+  Eigen::Vector4f centroid = pca.getMean();
+  double minor_angle = atan2(eigen_vectors(1,0), eigen_vectors(0,0));
+  double major_angle = minor_angle-0.5*M_PI;
+
+  // TODO: Figure out points a and b of major axis intersection
+  pcl16::PointXYZ a = pointClosestToAngle(major_angle, hull_cloud, centroid);
+  pcl16::PointXYZ b = pointClosestToAngle(subPIAngle(major_angle+M_PI), hull_cloud, centroid);
+  major_dist = std::min(sqrDistXY(boundary_loc, a), sqrDistXY(boundary_loc, b));
+  // TODO: Figure out points c and d of minor axis intersection
+  pcl16::PointXYZ c  = pointClosestToAngle(minor_angle, hull_cloud, centroid);
+  pcl16::PointXYZ d = pointClosestToAngle(subPIAngle(minor_angle+M_PI), hull_cloud, centroid);
+  minor_dist = std::min(sqrDistXY(boundary_loc, c), sqrDistXY(boundary_loc, d));
+}
+
 int main(int argc, char** argv)
 {
   int seed = time(NULL);
@@ -706,7 +702,6 @@
     std::stringstream cloud_path;
     cloud_path << data_directory_path << trial_id << "_obj_cloud.pcd";
 
-<<<<<<< HEAD
     ShapeDescriptor sd = getTrialDescriptor(cloud_path.str(), init_loc, init_theta, trials[i].start_pt);
     // std::string param_path = "/home/thermans/Dropbox/Data/start_loc_learning/point_push/examples_line_dist/push_svm_1.model";
     // ShapeLocation chosen = predictPushLocation(cloud_path.str(), init_loc, init_theta, trials[i].start_pt, param_path);
@@ -814,58 +809,14 @@
   //   }
   // }
   // ROS_INFO_STREAM("feat: " << line_out.str());
-=======
-    if (test_straw_man)
-    {
-      double major_dist_i = 0.0;
-      double minor_dist_i = 0.0;
-      getMajorMinorBoundaryDists(cloud_path.str(), init_loc, trials[i].start_pt, major_dist_i, minor_dist_i);
-      straw_scores_stream << push_scores[i] << " " << major_dist_i << " " << minor_dist_i << "\n";
-    }
-    else
-    {
-      ShapeDescriptor sd = getTrialDescriptor(cloud_path.str(), init_loc, init_theta, trials[i].start_pt);
-      if (draw_scores)
-      {
-        // TODO: Get the image, draw the shape context, highlight score color
-        // TODO: Get projection matrix
-        std::stringstream hull_img_path;
-        hull_img_path << data_directory_path << trial_id << "_obj_hull_disp.png";
-        cv::Mat disp_img;
-        ROS_INFO_STREAM("Reading image: " << hull_img_path.str());
-        disp_img = cv::imread(hull_img_path.str());
-        double score = -log(push_scores[i])/10;
-        cv::Vec3b score_color(0, score*255, (1-score)*255);
-        for (int r = 0; r < disp_img.rows; ++r)
-        {
-          for (int c = 0; c < disp_img.cols; ++c)
-          {
-            if (disp_img.at<cv::Vec3b>(r,c)[0] == 0 && disp_img.at<cv::Vec3b>(r,c)[1] == 0 &&
-                disp_img.at<cv::Vec3b>(r,c)[2] == 255)
-            {
-              disp_img.at<cv::Vec3b>(r,c) = score_color;
-            }
-            else if (disp_img.at<cv::Vec3b>(r,c)[0] == 0 && disp_img.at<cv::Vec3b>(r,c)[1] == 255 &&
-                     disp_img.at<cv::Vec3b>(r,c)[2] == 0)
-            {
-              disp_img.at<cv::Vec3b>(r,c) = cv::Vec3b(255,0,0);
-            }
-
-          }
-        }
-        ROS_INFO_STREAM("Score is " << push_scores[i] << "\n");
-        cv::imshow("hull", disp_img);
-        cv::waitKey();
-        if (push_scores[i] > max_score)
-        {
-          max_score = push_scores[i];
-        }
-      }
-      descriptors.push_back(sd);
-    }
-  }
-  straw_scores_stream.close();
->>>>>>> a180f95b
+
+    // if (test_straw_man)
+    // {
+    //   double major_dist_i = 0.0;
+    //   double minor_dist_i = 0.0;
+    //   getMajorMinorBoundaryDists(cloud_path.str(), init_loc, trials[i].start_pt, major_dist_i, minor_dist_i);
+    //   straw_scores_stream << push_scores[i] << " " << major_dist_i << " " << minor_dist_i << "\n";
+    // }
 
   // std::stringstream out_file;
   // writeNewExampleFile(out_file_path, trials, descriptors, push_scores);

<launch>
  <include file="$(find tabletop_pushing)/launch/kinect_head.launch"/>
  <!-- <include file="$(find tabletop_pushing)/launch/pr2_camera_self_filter_kinect_head.launch"/> -->
  <node name="push_learning_perception" pkg="tabletop_pushing" type="tabletop_pushing_perception_node" respawn="false" output="screen">
    <remap from="color_image_topic" to="/kinect_head/rgb/image_color"/>
    <remap from="depth_image_topic" to="/kinect_head/depth/image"/>
    <remap from="mask_image_topic" to="/kinect_head/rgb/image_color/self_mask"/>
    <remap from="point_cloud_topic" to="/kinect_head/depth/points"/>

    <param name="use_displays" value="true" type="bool"/>
    <param name="display_wait_ms" value="3" type="int"/>
<<<<<<< HEAD
    <param name="autostart_pcl_segmentation" value="false" type="bool"/>
    <param name="start_tracking_on_push_call" value="false" type="bool"/>
    <param name="write_to_disk" value="false" type="bool"/>
    <param name="write_input_to_disk" value="false" type="bool"/>

    <param name="crop_min_x" value="22" type="int"/>
    <param name="crop_max_x" value="593" type="int"/>
    <param name="crop_min_y" value="32" type="int"/>
    <param name="crop_max_y" value="469" type="int"/>

=======
    <param name="start_tracking_on_push_call" value="false" type="bool"/>
    <param name="write_to_disk" value="true" type="bool"/>
    <param name="write_input_to_disk" value="false" type="bool"/>

>>>>>>> 83310953
    <param name="workspace_frame" value="torso_lift_link" type="string"/>
    <param name="min_workspace_x" value="-1.0" type="double"/>
    <param name="max_workspace_x" value="1.75" type="double"/>
    <param name="min_workspace_z" value="-0.8" type="double"/>
    <param name="max_workspace_z" value="0.6" type="double"/>
    <param name="min_table_z" value="-1.0" type="double"/>
    <param name="max_table_z" value="1.0" type="double"/>

    <param name="num_downsamples" value="1" type="int"/>

    <param name="pcl_cluster_tolerance" value="0.03" type="double"/>
    <param name="pcl_min_cluster_size" value="200" type="int"/>
    <param name="pcl_max_cluster_size" value="25000" type="int"/>
    <param name="pcl_voxel_downsample_res" value="0.005" type="double"/>
    <param name="pcl_cloud_intersect_thresh" value="0.0025" type="double"/>
    <param name="pcl_concave_hull_alpha" value="0.1" type="double"/>
    <param name="use_pcl_voxel_downsample" value="false" type="bool"/>
    <param name="table_ransac_thresh" value="0.015" type="double"/>
    <param name="table_ransac_angle_thresh" value="5.0" type="double"/>
    <param name="pcl_difference_thresh" value="0.0001" type="double"/>

    <param name="img_output_path" value="/u/thermans/data/new/" type="string"/>

<<<<<<< HEAD
    <param name="icp_max_iters" value="1000" type="int"/>
    <param name="icp_transform_eps" value="0" type="double"/>
    <param name="icp_max_cor_dist" value="1.0" type="double"/>
    <param name="icp_ransac_thresh" value="0.5" type="double"/>

    <param name="obj_tracker_ratio_threshold" value="0.5" type="double"/>
    <param name="obj_tracker_score_threshold" value="0.75" type="double"/>
    <param name="obj_tracker_fast_threshold" value="9" type="int"/>
    <param name="obj_tracker_extended_feats" value="true" type="bool"/>
    <param name="push_tracker_dist_thresh" value="0.15" type="double"/>
    <param name="push_tracker_use_SURF" value="false" type="bool"/>
=======
    <param name="push_tracker_dist_thresh" value="0.05" type="double"/>
    <param name="push_tracker_angle_thresh" value="0.1" type="double"/>
    <param name="major_axis_spin_pos_scale" value="0.75" type="double"/>
>>>>>>> 83310953
  </node>
</launch><|MERGE_RESOLUTION|>--- conflicted
+++ resolved
@@ -1,6 +1,4 @@
 <launch>
-  <include file="$(find tabletop_pushing)/launch/kinect_head.launch"/>
-  <!-- <include file="$(find tabletop_pushing)/launch/pr2_camera_self_filter_kinect_head.launch"/> -->
   <node name="push_learning_perception" pkg="tabletop_pushing" type="tabletop_pushing_perception_node" respawn="false" output="screen">
     <remap from="color_image_topic" to="/kinect_head/rgb/image_color"/>
     <remap from="depth_image_topic" to="/kinect_head/depth/image"/>
@@ -9,23 +7,10 @@
 
     <param name="use_displays" value="true" type="bool"/>
     <param name="display_wait_ms" value="3" type="int"/>
-<<<<<<< HEAD
-    <param name="autostart_pcl_segmentation" value="false" type="bool"/>
-    <param name="start_tracking_on_push_call" value="false" type="bool"/>
-    <param name="write_to_disk" value="false" type="bool"/>
-    <param name="write_input_to_disk" value="false" type="bool"/>
-
-    <param name="crop_min_x" value="22" type="int"/>
-    <param name="crop_max_x" value="593" type="int"/>
-    <param name="crop_min_y" value="32" type="int"/>
-    <param name="crop_max_y" value="469" type="int"/>
-
-=======
     <param name="start_tracking_on_push_call" value="false" type="bool"/>
     <param name="write_to_disk" value="true" type="bool"/>
     <param name="write_input_to_disk" value="false" type="bool"/>
 
->>>>>>> 83310953
     <param name="workspace_frame" value="torso_lift_link" type="string"/>
     <param name="min_workspace_x" value="-1.0" type="double"/>
     <param name="max_workspace_x" value="1.75" type="double"/>
@@ -49,22 +34,8 @@
 
     <param name="img_output_path" value="/u/thermans/data/new/" type="string"/>
 
-<<<<<<< HEAD
-    <param name="icp_max_iters" value="1000" type="int"/>
-    <param name="icp_transform_eps" value="0" type="double"/>
-    <param name="icp_max_cor_dist" value="1.0" type="double"/>
-    <param name="icp_ransac_thresh" value="0.5" type="double"/>
-
-    <param name="obj_tracker_ratio_threshold" value="0.5" type="double"/>
-    <param name="obj_tracker_score_threshold" value="0.75" type="double"/>
-    <param name="obj_tracker_fast_threshold" value="9" type="int"/>
-    <param name="obj_tracker_extended_feats" value="true" type="bool"/>
-    <param name="push_tracker_dist_thresh" value="0.15" type="double"/>
-    <param name="push_tracker_use_SURF" value="false" type="bool"/>
-=======
     <param name="push_tracker_dist_thresh" value="0.05" type="double"/>
     <param name="push_tracker_angle_thresh" value="0.1" type="double"/>
     <param name="major_axis_spin_pos_scale" value="0.75" type="double"/>
->>>>>>> 83310953
   </node>
 </launch>
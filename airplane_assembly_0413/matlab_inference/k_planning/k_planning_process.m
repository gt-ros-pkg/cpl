--- conflicted
+++ resolved
@@ -93,13 +93,10 @@
     slot_states(i) = 0;
 end;
 
-<<<<<<< HEAD
-slot_states
-i = multistep(probs, slot_states, bins_history, bin_names, nowtimesec, rate, debug);
-=======
+
 
 [i, best_plan, n.multistep_history] = multistep(probs, slot_states, bins_history, bin_names, nowtimesec, rate, n.multistep_history, debug);
->>>>>>> a3d0a5d9
+
 
 if i == 0,
     disp nothing_To_do

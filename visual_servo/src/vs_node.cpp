/*********************************************************************
 *
 *  Copyright (c) 2011, Georgia Institute of Technology
 *  All rights reserved.
 *
 *  Redistribution and use in source and binary forms, with or without
 *  modification, are permitted provided that the following conditions
 *  are met:
 *
 *   * Redistributions of source code must retain the above copyright
 *     notice, this list of conditions and the following disclaimer.
 *   * Redistributions in binary form must reproduce the above
 *     copyright notice, this list of conditions and the following
 *     disclaimer in the documentation and/or other materials provided
 *     with the distribution.
 *   * Neither the name of the Georgia Institute of Technology nor the names of
 *     its contributors may be used to endorse or promote products derived
 *     from this software without specific prior written permission.
 *
 *  THIS SOFTWARE IS PROVIDED BY THE COPYRIGHT HOLDERS AND CONTRIBUTORS
 *  "AS IS" AND ANY EXPRESS OR IMPLIED WARRANTIES, INCLUDING, BUT NOT
 *  LIMITED TO, THE IMPLIED WARRANTIES OF MERCHANTABILITY AND FITNESS
 *  FOR A PARTICULAR PURPOSE ARE DISCLAIMED. IN NO EVENT SHALL THE
 *  COPYRIGHT OWNER OR CONTRIBUTORS BE LIABLE FOR ANY DIRECT, INDIRECT,
 *  INCIDENTAL, SPECIAL, EXEMPLARY, OR CONSEQUENTIAL DAMAGES (INCLUDING,
 *  BUT NOT LIMITED TO, PROCUREMENT OF SUBSTITUTE GOODS OR SERVICES;
 *  LOSS OF USE, DATA, OR PROFITS; OR BUSINESS INTERRUPTION) HOWEVER
 *  CAUSED AND ON ANY THEORY OF LIABILITY, WHETHER IN CONTRACT, STRICT
 *  LIABILITY, OR TORT (INCLUDING NEGLIGENCE OR OTHERWISE) ARISING IN
 *  ANY WAY OUT OF THE USE OF THIS SOFTWARE, EVEN IF ADVISED OF THE
 *  POSSIBILITY OF SUCH DAMAGE.
 *********************************************************************/

// ROS
#include <ros/ros.h>
#include <ros/package.h>

#include <std_msgs/Header.h>
#include <geometry_msgs/PointStamped.h>
#include <geometry_msgs/TwistStamped.h>
#include <geometry_msgs/Pose2D.h>
#include <sensor_msgs/Image.h>
#include <sensor_msgs/PointCloud2.h>
#include <sensor_msgs/CameraInfo.h>
#include <sensor_msgs/image_encodings.h>

#include <message_filters/subscriber.h>
#include <message_filters/time_synchronizer.h>
#include <message_filters/synchronizer.h>
#include <message_filters/sync_policies/approximate_time.h>
#include <image_transport/image_transport.h>
#include <cv_bridge/CvBridge.h>

// TF
#include <tf/transform_listener.h>
#include <tf/transform_datatypes.h>

// PCL
#include <pcl/point_cloud.h>
#include <pcl/point_types.h>
#include <pcl_ros/transforms.h>

// Boost
#include <boost/shared_ptr.hpp>

// OpenCV
#include <opencv2/core/core.hpp>
#include <opencv2/imgproc/imgproc.hpp>
#include <opencv2/highgui/highgui.hpp>

// STL
#include <vector>
#include <deque>
#include <queue>
#include <string>
#include <sstream>
#include <iostream>
#include <fstream>
#include <utility>
#include <stdexcept>
#include <float.h>
#include <math.h>
#include <time.h> // for srand(time(NULL))
#include <cstdlib> // for MAX_RAND

// Else
#include <visual_servo/VisualServoTwist.h>

#define DEBUG_MODE 1
#define PRINT_TWISTS 1

#define JACOBIAN_TYPE_INV 1
#define JACOBIAN_TYPE_PSEUDO 2
#define JACOBIAN_TYPE_AVG 3


typedef pcl::PointCloud<pcl::PointXYZ> XYZPointCloud;
typedef struct {
  // pixels
  cv::Point image;
  // meters, note that xyz for this is different from the other one
  pcl::PointXYZ camera;
  // the 3d location in workspace frame
  pcl::PointXYZ workspace;
} VSXYZ;
typedef message_filters::sync_policies::ApproximateTime<sensor_msgs::Image, sensor_msgs::Image,sensor_msgs::PointCloud2> MySyncPolicy;
using boost::shared_ptr;
using geometry_msgs::TwistStamped;
using geometry_msgs::PointStamped;
using visual_servo::VisualServoTwist;


/**
 * We are taping robot hand with three blue painter's tape 
 * and use those three features to do the image-based visual servoing
 * Uses Kinect as image sensor and provide a twist computation service
 */
class VisualServoNode
{
public:
  VisualServoNode(ros::NodeHandle &n) :
  n_(n), n_private_("~"),
  image_sub_(n, "color_image_topic", 1),
  depth_sub_(n, "depth_image_topic", 1),
  cloud_sub_(n, "point_cloud_topic", 1),
  sync_(MySyncPolicy(15), image_sub_, depth_sub_, cloud_sub_),
  it_(n), tf_(), have_depth_data_(false), camera_initialized_(false),
  cur_twist_(cv::Mat::zeros(6,1, CV_32F))
  {
    tf_ = shared_ptr<tf::TransformListener>(new tf::TransformListener());
    n_private_.param("display_wait_ms", display_wait_ms_, 3);
    std::string default_workspace_frame = "/torso_lift_link";
    n_private_.param("workspace_frame", workspace_frame_, default_workspace_frame);
    n_private_.param("num_downsamples", num_downsamples_, 2);
    std::string cam_info_topic_def = "/kinect_head/rgb/camera_info";
    n_private_.param("cam_info_topic", cam_info_topic_, cam_info_topic_def);
    
    n_private_.param("crop_min_x", crop_min_x_, 0);
    n_private_.param("crop_max_x", crop_max_x_, 640);
    n_private_.param("crop_min_y", crop_min_y_, 0);
    n_private_.param("crop_max_y", crop_max_y_, 480);
    n_private_.param("min_workspace_x", min_workspace_x_, -1.0);
    n_private_.param("min_workspace_y", min_workspace_y_, -1.2);
    n_private_.param("min_workspace_z", min_workspace_z_, -0.8);
    n_private_.param("max_workspace_x", max_workspace_x_, 1.75);
    n_private_.param("max_workspace_y", max_workspace_y_, 1.2);
    n_private_.param("max_workspace_z", max_workspace_z_, 0.6);
    
    // color segmentation parameters
    n_private_.param("tape_hue_value", tape_hue_value_, 137);
    n_private_.param("tape_hue_threshold", tape_hue_threshold_, 10);
    n_private_.param("default_sat_bot_value", default_sat_bot_value_, 40);
    n_private_.param("default_sat_top_value", default_sat_top_value_, 40);
    n_private_.param("default_val_value", default_val_value_, 200);
    n_private_.param("min_contour_size", min_contour_size_, 10.0);
    
    // others
    n_private_.param("gain_vel", gain_vel_, 1.0);
    n_private_.param("gain_rot", gain_rot_, 1.0);
    n_private_.param("jacobian_type", jacobian_type_, JACOBIAN_TYPE_INV);
    
    n_private_.param("term_threshold", term_threshold_, 0.05);
    
    // Setup ros node connections
    sync_.registerCallback(&VisualServoNode::sensorCallback, this);
  }
  
  
  /**
   * Called when Kinect information is avaiable. Refresh rate of about 100Hz 
   */
  void sensorCallback(const sensor_msgs::ImageConstPtr& img_msg, 
                      const sensor_msgs::ImageConstPtr& depth_msg, const sensor_msgs::PointCloud2ConstPtr& cloud_msg)
  {
    if (!camera_initialized_)
    {
<<<<<<< HEAD
      cam_info_ = *ros::topic::waitForMessage<sensor_msgs::CameraInfo>(cam_info_topic_, n_, ros::Duration(2.0));
      camera_initialized_ = true;
      
    }
    /** Preparing the image **/             
    cv::Mat color_frame(bridge_.imgMsgToCv(img_msg));
    cv::Mat depth_frame(bridge_.imgMsgToCv(depth_msg));
    
    // Swap kinect color channel order
    cv::cvtColor(color_frame, color_frame, CV_RGB2BGR);
    
    XYZPointCloud cloud; 
    pcl::fromROSMsg(*cloud_msg, cloud);
    tf_->waitForTransform(workspace_frame_, cloud.header.frame_id,
                          cloud.header.stamp, ros::Duration(0.5));
    pcl_ros::transformPointCloud(workspace_frame_, cloud, cloud, *tf_);
    prev_camera_header_ = cur_camera_header_;
    cur_camera_header_ = img_msg->header;
    
    cv::Mat workspace_mask(color_frame.rows, color_frame.cols, CV_8UC1,
                           cv::Scalar(255));
    // Black out pixels in color and depth images outside of workspace
    // As well as outside of the crop window
    for (int r = 0; r < color_frame.rows; ++r)
    {
      uchar* workspace_row = workspace_mask.ptr<uchar>(r);
      for (int c = 0; c < color_frame.cols; ++c)
=======
      if (!camera_initialized_)
      {
        cam_info_ = *ros::topic::waitForMessage<sensor_msgs::CameraInfo>(cam_info_topic_, n_, ros::Duration(2.0));
        camera_initialized_ = true;

      }
      /** Preparing the image **/             
      cv::Mat color_frame(bridge_.imgMsgToCv(img_msg));
      cv::Mat depth_frame(bridge_.imgMsgToCv(depth_msg));

      // Swap kinect color channel order
      cv::cvtColor(color_frame, color_frame, CV_RGB2BGR);

      XYZPointCloud cloud; 
      pcl::fromROSMsg(*cloud_msg, cloud);
      tf_->waitForTransform(workspace_frame_, cloud.header.frame_id,
          cloud.header.stamp, ros::Duration(0.5));
      pcl_ros::transformPointCloud(workspace_frame_, cloud, cloud, *tf_);
      prev_camera_header_ = cur_camera_header_;
      cur_camera_header_ = img_msg->header;

      cv::Mat workspace_mask(color_frame.rows, color_frame.cols, CV_8UC1,
          cv::Scalar(255));
      // Black out pixels in color and depth images outside of workspace
      // As well as outside of the crop window
      for (int r = 0; r < color_frame.rows; ++r)
      {
        uchar* workspace_row = workspace_mask.ptr<uchar>(r);
        for (int c = 0; c < color_frame.cols; ++c)
        {
          // NOTE: Cloud is accessed by at(column, row)
          pcl::PointXYZ cur_pt = cloud.at(c, r);
          if (cur_pt.x < min_workspace_x_ || cur_pt.x > max_workspace_x_ ||
              cur_pt.y < min_workspace_y_ || cur_pt.y > max_workspace_y_ ||
              cur_pt.z < min_workspace_z_ || cur_pt.z > max_workspace_z_ ||
              r < crop_min_y_ || c < crop_min_x_ || r > crop_max_y_ ||
              c > crop_max_x_ )
          {
            workspace_row[c] = 0;
          }
        }
      }
      // focus only on the tabletop setting. do not care about anything far or too close
      color_frame.copyTo(cur_color_frame_, workspace_mask);
      cur_orig_color_frame_ = color_frame.clone();
      cur_depth_frame_ = depth_frame.clone();
      cur_point_cloud_ = cloud;

      // if desired point is not initialized
      if (desired_locations_.size() != 3 || (jacobian_type_ == JACOBIAN_TYPE_AVG && countNonZero(desired_jacobian_)==0) ) 
>>>>>>> e0def628
      {
        // NOTE: Cloud is accessed by at(column, row)
        pcl::PointXYZ cur_pt = cloud.at(c, r);
        if (cur_pt.x < min_workspace_x_ || cur_pt.x > max_workspace_x_ ||
            cur_pt.y < min_workspace_y_ || cur_pt.y > max_workspace_y_ ||
            cur_pt.z < min_workspace_z_ || cur_pt.z > max_workspace_z_ ||
            r < crop_min_y_ || c < crop_min_x_ || r > crop_max_y_ ||
            c > crop_max_x_ )
        {
          workspace_row[c] = 0;
        }
      }
    }
    // focus only on the tabletop setting. do not care about anything far or too close
    color_frame.copyTo(cur_color_frame_, workspace_mask);
    cur_orig_color_frame_ = color_frame.clone();
    cur_depth_frame_ = depth_frame.clone();
    cur_point_cloud_ = cloud;
    
    // if desired point is not initialized
    if (desired_locations_.size() != 3 || (jacobian_type_ == JACOBIAN_TYPE_AVG && countNonZero(desired_jacobian_)==0) ) 
    {
      
      desired_locations_ = setDesiredPosition();
      
      // Average Jacobian requires the interaction matrix at the desired locations too
      if (jacobian_type_ == JACOBIAN_TYPE_AVG )
      {
<<<<<<< HEAD
        desired_jacobian_ = getMeterInteractionMatrix(cur_depth_frame_, desired_locations_);
      }
      
    }
    
    if (desired_locations_.size() != 3) {
      ROS_WARN("Could not compute Desired Location. Please re-arrange your setting and retry.");
      return;
    }
    else if (jacobian_type_ == JACOBIAN_TYPE_AVG && countNonZero(desired_jacobian_) == 0) 
=======

      }
      else
      {
      }
    }   


    visual_servo::VisualServoTwist getTwist()
>>>>>>> e0def628
    {
      ROS_WARN("Could not get Image Jacobian for Desired Location. Please re-arrange your setting and retry.");
      return;
    } 
    
    // No error: advertise twist service
    ros::NodeHandle n;
    ros::ServiceClient client = n.serviceClient<visual_servo::VisualServoTwist>("move_arm");
    visual_servo::VisualServoTwist srv = getTwist();
    if (client.call(srv))
    {
      // on success
    }
    else
    {
      // on failure
    }
  }   
  
  
  visual_servo::VisualServoTwist getTwist()
  {
    visual_servo::VisualServoTwist srv;
    
    /** Main Logic **/
    // segment color -> find contour -> moments
    // -> reorder to recognize each point -> find error, interaction matrix, & twist
    
    // get all the blues 
    cv::Mat tape_mask = colorSegment(cur_color_frame_.clone(), tape_hue_value_, 
                                     tape_hue_threshold_);
    // find the three largest blues
    std::vector<cv::Moments> ms = findMoments(tape_mask, cur_color_frame_); 
    
    // order the blue tapes
    std::vector<cv::Point> pts = getMomentCoordinates(ms);
    
    std::vector<VSXYZ> vsxyz = PointToVSXYZ(pts);
    
    // compute the twist 
    cv::Mat twist = computeTwist(desired_locations_, vsxyz, cur_color_frame_, cur_depth_frame_);
    
#ifdef DEBUG_MODE
<<<<<<< HEAD
    // put dots on the centroids of wrist
    for (unsigned int i = 0; i < pts.size(); i++) 
    {
      cv::circle(cur_orig_color_frame_, pts.at(i), 2, cv::Scalar(100*i, 0, 110*(2-i)), 2);
    }
    
    // put dots on the desired location
    for (unsigned int i = 0; i < desired_locations_.size(); i++)
    {
      cv::circle(cur_orig_color_frame_, desired_locations_.at(i), 2, cv::Scalar(100*i, 0, 110*(2-i)), 2);
    }    
    cv::imshow("Output", cur_orig_color_frame_.clone());
    
    double depth_max = 1.0;
    cv::minMaxLoc(cur_depth_frame_, NULL, &depth_max);
    cv::Mat depth_display = cur_depth_frame_.clone();
    depth_display /= depth_max;
    
    cv::imshow("input_depth", depth_display);
    
    
    cv::waitKey(display_wait_ms_);
=======
      // put dots on the centroids of wrist
      for (unsigned int i = 0; i < pts.size(); i++) 
      {
        cv::circle(cur_orig_color_frame_, pts.at(i), 2, cv::Scalar(100*i, 0, 110*(2-i)), 2);
      }
 
      // put dots on the desired location
      for (unsigned int i = 0; i < desired_locations_.size(); i++)
      {
        cv::circle(cur_orig_color_frame_, desired_locations_.at(i), 2, cv::Scalar(100*i, 0, 110*(2-i)), 2);
      }    
      cv::imshow("Output", cur_orig_color_frame_.clone());

      double depth_max = 1.0;
      cv::minMaxLoc(cur_depth_frame_, NULL, &depth_max);
      cv::Mat depth_display = cur_depth_frame_.clone();
      depth_display /= depth_max;
    
      cv::imshow("input_depth", depth_display);


      cv::waitKey(display_wait_ms_);
>>>>>>> e0def628
#endif
    
    cv::Mat temp = twist.clone(); 
    
    // have to transform twist in camera frame (openni_rgb_optical_frame) to torso frame (torso_lift_link)
    tf::Vector3 twist_rot(temp.at<float>(3), temp.at<float>(4), temp.at<float>(5));
    tf::Vector3 twist_vel(temp.at<float>(0), temp.at<float>(1), temp.at<float>(2));
    tf::StampedTransform transform; 
    
    ros::Time now = ros::Time(0);
    try 
    {
      tf::TransformListener listener;
      listener.waitForTransform(workspace_frame_, "/openni_rgb_optical_frame",  now, ros::Duration(1.0));
      listener.lookupTransform(workspace_frame_, "/openni_rgb_optical_frame",  now, transform);
    }
    catch (tf::TransformException e)
    {
      // return 0 value in case of error so the arm stops
      ROS_WARN_STREAM(e.what());
      return srv;
    }
    
    // twist transformation
    btVector3 out_rot = transform.getBasis() * twist_rot;
    btVector3 out_vel = transform.getBasis() * twist_vel + transform.getOrigin().cross(out_rot);
    
    // multiple the velocity and rotation by gain defined in the parameter
    
    srv.request.twist.twist.linear.x = out_vel.x()*gain_vel_;
    srv.request.twist.twist.linear.y = out_vel.y()*gain_vel_;
    srv.request.twist.twist.linear.z =  out_vel.z()*gain_vel_*0.2;
    srv.request.twist.twist.angular.x =  0*out_rot.x()*gain_rot_;
    srv.request.twist.twist.angular.y =  out_rot.y()*gain_rot_;
    srv.request.twist.twist.angular.z =  out_rot.z()*gain_rot_;
    
#ifdef PRINT_TWISTS
    printf("Camera:\t");
    printMatrix(temp.t());
    printf("Torso:\t");
    printf("%+.5f\t%+.5f\t%+.5f\t%+.5f\t%+.5f\t%+.5f\n", srv.request.twist.twist.linear.x,
           srv.request.twist.twist.linear.y,
           srv.request.twist.twist.linear.z,
           srv.request.twist.twist.angular.x,
           srv.request.twist.twist.angular.y,
           srv.request.twist.twist.angular.z);
#endif
    return srv;
  }
  
  
  
  
  /**
   * Still in construction:
   * to fix the orientation of the wrist, we now take a look at how the hand is positioned
   * and use it to compute the desired positions.
   */
  std::vector<VSXYZ> setDesiredPosition()
  {
    std::vector<VSXYZ> desired; desired.clear();
    // Looking up the hand
    // Setting the Desired Location of the wrist
    // Desired location: center of the screen
    std::vector<pcl::PointXYZ> pts; pts.clear();
    pcl::PointXYZ origin = cur_point_cloud_.at(cur_color_frame_.cols/2, cur_color_frame_.rows/2);
    origin.z += 0.05;
    pcl::PointXYZ two = origin;
    pcl::PointXYZ three = origin;
    two.y -= 0.05; 
    three.x -= 0.05;
    
    pts.push_back(origin); pts.push_back(two); pts.push_back(three);
    return Point3DToVSXYZ(cur_point_cloud_, cur_depth_frame_, pts);
  }
  
  cv::Mat computeTwist(std::vector<VSXYZ> desired, std::vector<VSXYZ> pts, cv::Mat color_frame, 
                       cv::Mat depth_frame) 
  {
    cv::Mat ret = cv::Mat::zeros(6,1, CV_32F);
    if (pts.size() == 3)
    {
      cv::Mat error_mat;
      float e = 0;
      
      // for all three features,
      for (int i = 0; i < 3; i++) 
      {
        // Error terms have to be converted into meter 
        cv::Mat error = pts.at(i).camera - desired.at(i).camera;
        /* 
         printf("P [%d, %d]:\t", pts.at(i).x, pts.at(i).y); 
         printMatrix(projectImagePointToPoint(pts.at(i)).t());
         printf("D [%d, %d]:\t", desired.at(i).x, desired.at(i).y); 
         printMatrix(projectImagePointToPoint(desired.at(i)).t());
         */ 
        // taking just x and y, but no z
        error = error.rowRange(0,2); 
        error_mat.push_back(error);
        
        // RMS of error for termination condition
        e += pow(error.at<float>(0,0),2) + pow(error.at<float>(1,0),2);
      }
      // ROS_DEBUG("RMS of Error: %.7f (halt at %0.4f)",sqrt(e), term_threshold_);
      
      // if RMS of error is less than a constant, just return 0
      if(sqrt(e) < term_threshold_)
      {
        return ret;
      }
<<<<<<< HEAD
      
      cv::Mat im = getMeterInteractionMatrix(depth_frame, pts);
      
      // if we can't compute interaction matrix, just make all twists 0
      if (countNonZero(im) == 0)
=======

      // twist transformation
      btVector3 out_rot = transform.getBasis() * twist_rot;
      btVector3 out_vel = transform.getBasis() * twist_vel + transform.getOrigin().cross(out_rot);

      // multiple the velocity and rotation by gain defined in the parameter

      srv.request.twist.twist.linear.x = out_vel.x()*gain_vel_;
      srv.request.twist.twist.linear.y = out_vel.y()*gain_vel_;
      srv.request.twist.twist.linear.z =  out_vel.z()*gain_vel_*0.2;
      srv.request.twist.twist.angular.x =  0*out_rot.x()*gain_rot_;
      srv.request.twist.twist.angular.y =  out_rot.y()*gain_rot_;
      srv.request.twist.twist.angular.z =  out_rot.z()*gain_rot_;

#ifdef PRINT_TWISTS
      printf("Camera:\t");
      printMatrix(temp.t());
      printf("Torso:\t");
      printf("%+.5f\t%+.5f\t%+.5f\t%+.5f\t%+.5f\t%+.5f\n", srv.request.twist.twist.linear.x,
          srv.request.twist.twist.linear.y,
          srv.request.twist.twist.linear.z,
          srv.request.twist.twist.angular.x,
          srv.request.twist.twist.angular.y,
          srv.request.twist.twist.angular.z);
#endif
      return srv;
    }




    /**
     * Still in construction:
     * to fix the orientation of the wrist, we now take a look at how the hand is positioned
     * and use it to compute the desired positions.
     */
    std::vector<cv::Point> setDesiredPosition()
    {
      std::vector<cv::Point> desired; desired.clear();
      // Looking up the hand
      // Setting the Desired Location of the wrist
      // Desired location: center of the screen
      pcl::PointXYZ origin = cur_point_cloud_.at(cur_color_frame_.cols/2, cur_color_frame_.rows/2);
      origin.z += 0.05;
      pcl::PointXYZ two = origin;
      pcl::PointXYZ three = origin;

      two.y -= 0.05; 
      three.x -= 0.055;

      // now we need to convert the position of these desired points that are in pc into the image location
      cv::Point p0 = projectPointIntoImage(origin, cur_point_cloud_.header.frame_id, cur_camera_header_.frame_id);
      cv::Point p1 = projectPointIntoImage(two, cur_point_cloud_.header.frame_id, cur_camera_header_.frame_id);								
      cv::Point p2 = projectPointIntoImage(three, cur_point_cloud_.header.frame_id, cur_camera_header_.frame_id);
      if (p0.x < 0 || p0.y < 0 || 
          p1.x < 0 || p1.y < 0 || 
          p2.x < 0 || p2.y < 0) 
>>>>>>> e0def628
      {
        return ret;
      }
      
      // inverting the matrix (3 approaches)
      cv::Mat iim;
      switch (jacobian_type_) 
      {
<<<<<<< HEAD
        case JACOBIAN_TYPE_INV:
          iim = (im).inv();
          break;
        case JACOBIAN_TYPE_PSEUDO:
          iim = pseudoInverse(im);
          break;
        default: 
          // JACOBIAN_TYPE_AVG
          // We use specific way shown on visual servo by Chaumette 2006
          cv::Mat temp = desired_jacobian_ + im;
          iim = 0.5 * pseudoInverse(temp);
      }
      // printMatrix(iim);
      // Gain Matrix K
      cv::Mat gain = cv::Mat::eye(6,6, CV_32F);
      
      // K x IIM x ERROR = TWIST
      ret = gain*(iim*error_mat);
      
#ifdef DEBUG_MODE
#ifdef PRINT_TWISTS
      printf("Error: \t");
      printMatrix((error_mat).t());
=======
        cv::Mat error_mat;
        float e = 0;

        // for all three features,
        for (int i = 0; i < 3; i++) 
        {
          // Error terms have to be converted into meter 
          cv::Mat error = projectImagePointToPoint(pts.at(i)) 
            - projectImagePointToPoint(desired.at(i));
          /* 
          printf("P [%d, %d]:\t", pts.at(i).x, pts.at(i).y); 
          printMatrix(projectImagePointToPoint(pts.at(i)).t());
          printf("D [%d, %d]:\t", desired.at(i).x, desired.at(i).y); 
          printMatrix(projectImagePointToPoint(desired.at(i)).t());
          */ 
          // taking just x and y, but no z
          error = error.rowRange(0,2); 
          error_mat.push_back(error);

          // RMS of error for termination condition
          e += pow(error.at<float>(0,0),2) + pow(error.at<float>(1,0),2);
        }
        // ROS_DEBUG("RMS of Error: %.7f (halt at %0.4f)",sqrt(e), term_threshold_);

        // if RMS of error is less than a constant, just return 0
        if(sqrt(e) < term_threshold_)
        {
          return ret;
        }

        cv::Mat im = getMeterInteractionMatrix(depth_frame, pts);

        // if we can't compute interaction matrix, just make all twists 0
        if (countNonZero(im) == 0)
        {
          return ret;
        }

        // inverting the matrix (3 approaches)
        cv::Mat iim;
        switch (jacobian_type_) 
        {
          case JACOBIAN_TYPE_INV:
            iim = (im).inv();
            break;
          case JACOBIAN_TYPE_PSEUDO:
            iim = (im.t() * im).inv()*im.t();
            break;
          default: 
            // JACOBIAN_TYPE_AVG
            // We use specific way shown on visual servo by Chaumette 2006
            cv::Mat temp = desired_jacobian_ + im;
            iim = 0.5*(temp.t() * temp).inv() * temp.t();
        }
        // printMatrix(iim);
        // Gain Matrix K
        cv::Mat gain = cv::Mat::eye(6,6, CV_32F);

        // K x IIM x ERROR = TWIST
        ret = gain*(iim*error_mat);

#ifdef DEBUG_MODE
#ifdef PRINT_TWISTS
        printf("Error: \t");
        printMatrix((error_mat).t());
>>>>>>> e0def628
#endif
#endif
      
    }
    return ret;
  }
  
  cv::Mat pseudoInverse(cv::Mat im) 
  {
    return (im.t() * im).inv()*im.t();
  }
  
  float getZValue(cv::Mat depth_frame, int x, int y)
  {
    int window_size = 3;
    float value = 0;
    int size = 0; 
    for (int i = 0; i < window_size; i++) 
    {
<<<<<<< HEAD
      for (int j = 0; j < window_size; j++) 
      {
        // depth camera has x and y flipped. depth_frame.at(y,x)
        float temp = depth_frame.at<float>(y-(int)(window_size/2)+j, x-(int)(window_size/2)+i);
        // printf("[%d %d] %f\n", x-(int)(window_size/2)+i, y-(int)(window_size/2)+j, temp);
        if (!isnan(temp) && temp > 0 && temp < 2.0) 
        {
          size++;
          value += temp;
=======
      int frame_size = 5;
      float value = 0;
      int size = 0; 
      for (int i = 0; i < frame_size; i++) 
        for (int j = 0; j < frame_size; j++) 
        {
          float temp = depth_frame.at<float>(x-(int)(frame_size/2)+i, y-(int)(frame_size/2)+j);
          // printf("[%d %d] %f\n", x-(int)(frame_size/2)+i, y-(int)(frame_size/2)+j, temp);
          if (!isnan(temp) && temp > 0 && temp < 2.0) 
          {
            size++;
            value += temp;
          }

>>>>>>> e0def628
        }
      }
    }
<<<<<<< HEAD
    if (size == 0)
      return -1;
    return value/size;
  }
  
  
  /**
   * get the interaction matrix
   * @param depth_frame  Need the depth information from Kinect for Z
   * @param pts          Vector of feature points
   * @return             Return the computed interaction Matrix (6 by 6)
   */
  cv::Mat getMeterInteractionMatrix(cv::Mat depth_frame, std::vector<VSXYZ> &pts) 
  {
    // interaction matrix, image jacobian
    cv::Mat L = cv::Mat::zeros(6,6,CV_32F);
    float z = -1;
    if (pts.size() == 3) {
      for (int i = 0; i < 3; i++) {
        pcl::PointXYZ xyz= pts.at(i).camera;
        float x = xyz.x;
        float y = xyz.y;
        float z = xyz.z;        
        ROS_INFO("x: %f, y: %f, z:%f", x, y, z);
        
        // float z = cur_point_cloud_.at(y,x).z;
        int l = i * 2;
        if (isnan(z) || z < 1e-5) return cv::Mat::zeros(6,6, CV_32F);
        L.at<float>(l,0) = 1/z;   L.at<float>(l+1,0) = 0;
        L.at<float>(l,1) = 0;      L.at<float>(l+1,1) = 1/z;
        L.at<float>(l,2) = -x/z;    L.at<float>(l+1,2) = -y/z;
        L.at<float>(l,3) = -x*y;    L.at<float>(l+1,3) = -(1 + pow(y,2));
        L.at<float>(l,4) = (1+pow(x,2));  L.at<float>(l+1,4) = x*y;
        L.at<float>(l,5) = -y;      L.at<float>(l+1,5) = x;
=======
    /**
     * get the interaction matrix
     * @param depth_frame  Need the depth information from Kinect for Z
     * @param pts          Vector of feature points
     * @return             Return the computed interaction Matrix (6 by 6)
     */
    cv::Mat getMeterInteractionMatrix(cv::Mat depth_frame, std::vector<cv::Point> &pts) 
    {
      // interaction matrix, image jacobian
      cv::Mat L = cv::Mat::zeros(6,6,CV_32F);
      float z = -1;
      if (pts.size() == 3) {
        for (int i = 0; i < 3; i++) {
          cv::Mat xy = projectImagePointToPoint(pts.at(i));
          float x = xy.at<float>(0,0);
          float y = xy.at<float>(1,0);
          if (z == -1)
            z = getZValue(depth_frame, pts.at(i).x, pts.at(i).y);

          ROS_INFO("x: %f, y: %f, z:%f", x, y, z);

          // float z = cur_point_cloud_.at(y,x).z;
          int l = i * 2;
          if (isnan(z) || z < 1e-5) return cv::Mat::zeros(6,6, CV_32F);
          L.at<float>(l,0) = 1/z;   L.at<float>(l+1,0) = 0;
          L.at<float>(l,1) = 0;      L.at<float>(l+1,1) = 1/z;
          L.at<float>(l,2) = -x/z;    L.at<float>(l+1,2) = -y/z;
          L.at<float>(l,3) = -x*y;    L.at<float>(l+1,3) = -(1 + pow(y,2));
          L.at<float>(l,4) = (1+pow(x,2));  L.at<float>(l+1,4) = x*y;
          L.at<float>(l,5) = -y;      L.at<float>(l+1,5) = x;
        }
>>>>>>> e0def628
      }
    }
#ifdef DEBUG_MODE
    //      ROS_DEBUG("Interaction");
    //      printMatrix(L);
    //      ROS_DEBUG("Inverse");
    //      printMatrix(L.inv());
    //      ROS_DEBUG("Pseudo");
    //      printMatrix(pseudo);
#endif
    return L;
  }


  /**
   * Take three biggest moments of specific color and returns 
   * the three biggest blobs or moments. This method assumes that
   * the features are in QR code like configuration
   * @param ms   All moments of color segmented
   * @return     returns vectors of cv::Point. Ordered in specific way 
   *             (1. top left, 2. top right, and 3. bottom left)
   */
  std::vector<cv::Point> getMomentCoordinates(std::vector<cv::Moments> ms)
  {
    std::vector<cv::Point> ret;
    ret.clear();
    if (ms.size() == 3) { 
      double centroids[3][2];
      for (int i = 0; i < 3; i++) {
        cv::Moments m0 = ms.at(i);
        double x0, y0;
        x0 = m0.m10/m0.m00;
        y0 = m0.m01/m0.m00;
        centroids[i][0] = x0; 
        centroids[i][1] = y0; 
      }
      
      // find the top left corner using distance scheme
      cv::Mat vect = cv::Mat::zeros(3,2, CV_32F); 
      vect.at<float>(0,0) = centroids[0][0] - centroids[1][0];
      vect.at<float>(0,1) = centroids[0][1] - centroids[1][1];
      vect.at<float>(1,0) = centroids[0][0] - centroids[2][0];
      vect.at<float>(1,1) = centroids[0][1] - centroids[2][1];
      vect.at<float>(2,0) = centroids[1][0] - centroids[2][0];
      vect.at<float>(2,1) = centroids[1][1] - centroids[2][1];       
      
      double angle[3];
      angle[0] = abs(vect.row(0).dot(vect.row(1))); 
      angle[1] = abs(vect.row(0).dot(vect.row(2))); 
      angle[2] = abs(vect.row(1).dot(vect.row(2))); 
      
      printMatrix(vect); 
      double min = angle[0]; 
      int one = 0;
      for (int i = 0; i < 3; i++)
      {
        printf("[%d, %f]\n", i, angle[i]);
        if (angle[i] < min)
        {
          min = angle[i];
          one = i;
        }
      }
      
      // index of others depending on the index of the origin
      int a = one == 0 ? 1 : 0;
      int b = one == 2 ? 1 : 2; 
      // vectors of origin to a point
      double vX0, vY0, vX1, vY1, result;
      vX0 = centroids[a][0] - centroids[one][0];
      vY0 = centroids[a][1] - centroids[one][1];
      vX1 = centroids[b][0] - centroids[one][0];
      vY1 = centroids[b][1] - centroids[one][1];
      cv::Point pto(centroids[one][0], centroids[one][1]);
      cv::Point pta(centroids[a][0], centroids[a][1]);
      cv::Point ptb(centroids[b][0], centroids[b][1]);
      
      // cross-product: simplified assuming that z = 0 for both
      result = vX1*vY0 - vX0*vY1;
      ret.push_back(pto);
      if (result >= 0) {
        ret.push_back(ptb);
        ret.push_back(pta);
      }
      else {
        ret.push_back(pta);
        ret.push_back(ptb);
      }
      
    }
    return ret;
  } 
  
  
  std::vector<VSXYZ> Point3DToVSXYZ(XYZPointCloud cloud, cv::Mat depth_frame, std::vector<pcl::PointXYZ> in)  
  {
    std::vector<VSXYZ> ret;
    for (int i = 0; i < in.size(); i++)
    {
<<<<<<< HEAD
      ret.push_back(convertFrom3DPointToVSXYZ(cloud, depth_frame, in.at(i)));
    }
=======
      std::vector<cv::Point> ret;
      ret.clear();
      if (ms.size() == 3) { 
        double centroids[3][2];
        for (int i = 0; i < 3; i++) {
          cv::Moments m0 = ms.at(i);
          double x0, y0;
          x0 = m0.m10/m0.m00;
          y0 = m0.m01/m0.m00;
          centroids[i][0] = x0; 
          centroids[i][1] = y0; 
        }

        // find the top left corner using distance scheme
        cv::Mat vect = cv::Mat::zeros(3,2, CV_32F); 
        vect.at<float>(0,0) = centroids[0][0] - centroids[1][0];
        vect.at<float>(0,1) = centroids[0][1] - centroids[1][1];
        vect.at<float>(1,0) = centroids[0][0] - centroids[2][0];
        vect.at<float>(1,1) = centroids[0][1] - centroids[2][1];
        vect.at<float>(2,0) = centroids[1][0] - centroids[2][0];
        vect.at<float>(2,1) = centroids[1][1] - centroids[2][1];       
       
        double angle[3];
        angle[0] = abs(vect.row(0).dot(vect.row(1))); 
        angle[1] = abs(vect.row(0).dot(vect.row(2))); 
        angle[2] = abs(vect.row(1).dot(vect.row(2))); 
       
        printMatrix(vect); 
        double min = angle[0]; 
        int one = 0;
        for (int i = 0; i < 3; i++)
        {
          printf("[%d, %f]\n", i, angle[i]);
          if (angle[i] < min)
          {
            min = angle[i];
            one = i;
          }
        }

        // index of others depending on the index of the origin
        int a = one == 0 ? 1 : 0;
        int b = one == 2 ? 1 : 2; 
        // vectors of origin to a point
        double vX0, vY0, vX1, vY1, result;
        vX0 = centroids[a][0] - centroids[one][0];
        vY0 = centroids[a][1] - centroids[one][1];
        vX1 = centroids[b][0] - centroids[one][0];
        vY1 = centroids[b][1] - centroids[one][1];
        cv::Point pto(centroids[one][0], centroids[one][1]);
        cv::Point pta(centroids[a][0], centroids[a][1]);
        cv::Point ptb(centroids[b][0], centroids[b][1]);
>>>>>>> e0def628

  }

  
  
  // this is for the simulation purpose. does not do accurate TF
  VSXYZ convertFrom3DPointToVSXYZ(XYZPointCloud cloud, cv::Mat depth_frame, pcl::PointXYZ in) 
  {
    VSXYZ ret;
    ret.workspace= in;
    // assume the 3d point is in optical frame
    cv::Point img = projectPointIntoImage(in, "/openni_rgb_optical_frame", "/openni_rgb_optical_frame");
    cv::Mat temp = projectImagePointToPoint(img);
    pcl::PointXYZ _2d(temp.at<float>(0,0), temp.at<float>(1,0), getZValue(depth_frame, img.x, img.y));
    
    ret.image = img;
    ret.camera = _2d;
  }
  

  std::vector<VSXYZ> PointToVSXYZ(XYZPointCloud cloud, cv::Mat depth_frame, std::vector<cv::Point> in) 
  {
    std::vector<VSXYZ> ret;
    for (int i = 0; i < in.size(); i++)
    {
      ret.push_back(convertFromPointToVSXYZ(cloud, depth_frame, in.at(i)));
    }
  }
  
  VSXYZ convertFromPointToVSXYZ(XYZPointCloud cloud, cv::Mat depth_frame, cv::Point in) 
  {
    VSXYZ ret;
    
    cv::Mat temp = projectImagePointToPoint(in);
    pcl::PointXYZ _2d(temp.at<float>(0,0), temp.at<float>(1,0), getZValue(depth_frame, in.x, in.y));
    pcl::PointXYZ _3d = cloud.at(in.x, in.y);
    
    ret.image = in;
    ret.camera = _2d;
    ret.workspace= _3d;
  } 
  
  
  
  
  /**
   * First, apply morphology to filter out noises and find contours around
   * possible features. Then, it returns the three largest moments
   * @param in  single channel image input
   * @param color_frame  need the original image for debugging and imshow
   * @return    returns ALL moment of specific color in the image
   */
  std::vector<cv::Moments> findMoments(cv::Mat in, cv::Mat &color_frame) 
  {
    cv::Mat open, temp;
    cv::Mat element = cv::getStructuringElement(cv::MORPH_RECT, cv::Size(3,3));
    cv::morphologyEx(in.clone(), open, cv::MORPH_OPEN, element);
    std::vector<std::vector<cv::Point> > contours; contours.clear();
    temp = open.clone();
    cv::findContours(temp, contours, cv::RETR_CCOMP,CV_CHAIN_APPROX_NONE);
    std::vector<cv::Moments> moments; moments.clear();
    
    for (unsigned int i = 0; i < contours.size(); i++) {
      cv::Moments m = cv::moments(contours[i]);
      if (m.m00 > min_contour_size_) {
        // first add the forth element
        moments.push_back(m);
        // find the smallest element of 4 and remove that
        if (moments.size() > 3) {
          double small(moments.at(0).m00);
          unsigned int smallInd(0);
          for (unsigned int j = 1; j < moments.size(); j++){
            if (moments.at(j).m00 < small) {
              small = moments.at(j).m00;
              smallInd = j;
            }
          }
          moments.erase(moments.begin() + smallInd);
        }
      }
    }
#ifdef DEBUG_MODE
    cv::drawContours(cur_orig_color_frame_, contours, -1,  cv::Scalar(50,225,255), 2);
    //cv::imshow("in", in); 
    //cv::imshow("open", open.clone());   
#endif
    return moments;
  }
  
  cv::Mat colorSegment(cv::Mat color_frame, int hue, int threshold)
  {
    /*
     * Often value = 0 or 255 are very useless. 
     * The distance at those end points get very close and it is not useful
     * Same with saturation 0. Low saturation makes everything more gray scaled
     * So the default setting are below 
     */
    return colorSegment(color_frame, hue - threshold, hue + threshold,  default_sat_bot_value_, default_sat_top_value_, 50, default_val_value_);
  }
  
  /** 
   * Very Basic Color Segmentation done in HSV space
   * Takes in Hue value and threshold as input to compute the distance in color space
   * @param color_frame   color input from image
   * @return  mask from the color segmentation 
   */
  cv::Mat colorSegment(cv::Mat color_frame, int _hue_n, int _hue_p, int _sat_n, int _sat_p, int _value_n,  int _value_p)
  {
    cv::Mat temp (color_frame.clone());
    cv::cvtColor(temp, temp, CV_RGB2HSV);
    std::vector<cv::Mat> hsv;
    cv::split(temp, hsv);
    
    // masking out values that do not fall between the condition 
    cv::Mat wm(color_frame.rows, color_frame.cols, CV_8UC1, cv::Scalar(0));
    for (int r = 0; r < temp.rows; r++)
    {
      uchar* workspace_row = wm.ptr<uchar>(r);
      for (int c = 0; c < temp.cols; c++)
      {
        int hue = (int)hsv[0].at<uchar>(r, c), sat = (int)hsv[1].at<uchar>(r, c), value = (int)hsv[2].at<uchar>(r, c);
        if (_hue_n < hue && hue < _hue_p)
          if (_sat_n < sat && sat < _sat_p)
            if (_value_n < value && value < _value_p)
              workspace_row[c] = 255;
        
      } 
    }
    
    // removing unwanted parts by applying mask to the original image
    return wm;
  }
  
  /**************************** 
   * Helper Methods
   ****************************/
  
  /** 
   * Print the cv::Mat to stdout
   */
  void printMatrix(cv::Mat_<double> in)
  {
    for (int i = 0; i < in.rows; i++) {
      for (int j = 0; j < in.cols; j++) {
        printf("%+.5f\t", in(i,j)); 
      }
      printf("\n");
    }
  }
  
  
  
  
  /**
   * transforms a point in pixels to meter using the inverse of 
   * image intrinsic K
   * @param in a point to be transformed
   * @return returns meter value of the point in cv::Mat
   */ 
  cv::Mat projectImagePointToPoint(cv::Point in, cv::Mat K) 
  {
    if (K.rows == 0 || K.cols == 0) {
      // Camera intrinsic matrix
<<<<<<< HEAD
      K  = cv::Mat(cv::Size(3,3), CV_64F, &(cam_info_.K));
      K.convertTo(K, CV_32F);
    }
    
    k_inv_ = K.inv();
    
    cv::Mat mIn  = cv::Mat(3,1,CV_32F);
    mIn.at<float>(0,0) = in.x; 
    mIn.at<float>(1,0) = in.y; 
    mIn.at<float>(2,0) = 1; 
    return k_inv_ * mIn;
  }
  
  
  /**
   * transforms a point in pixels to meter using the inverse of 
   * image intrinsic K
   * @param in a point to be transformed
   * @return returns meter value of the point in cv::Mat
   */ 
  cv::Mat projectImagePointToPoint(cv::Point in) 
  {
    return projectImageMatToPoint(in, cv::Mat m);
  }
  
  /**
   * transforms a cv::Mat in pixels to meter using the inverse 
   * Image Intrinsic K
   * @param in  cv::Mat input to be transformed
   * @return    returns meter in cv::Mat
   */ 
  cv::Mat projectImageMatToPoint(cv::Mat in)   
  { 
    cv::Point p(in.at<float>(0,0), in.at<float>(1,0));
    return projectImageMatToPoint(p);
  }
  
  /** 
   * Transforms a point in Point Cloud to Image Frame (pixels)
   * @param cur_point_pcl  The point to be transformed in pcl::PointXYZ
   * @param point_frame    The frame that the PointCloud is in
   * @param target_frame   Image frame
   * @return               returns the pixel value of the PointCloud in image frame
   */
  cv::Point projectPointIntoImage(pcl::PointXYZ cur_point_pcl,
                                  std::string point_frame, std::string target_frame)
  {
    PointStamped cur_point;
    cur_point.header.frame_id = point_frame;
    cur_point.point.x = cur_point_pcl.x;
    cur_point.point.y = cur_point_pcl.y;
    cur_point.point.z = cur_point_pcl.z;
    return projectPointIntoImage(cur_point, target_frame);
  }
  
  cv::Point projectPointIntoImage(PointStamped cur_point,
                                  std::string target_frame)
  {
    cv::Point img_loc;
    try
=======
      cv::Mat k = cv::Mat(cv::Size(3,3), CV_64F, &(cam_info_.K));
      k.convertTo(k, CV_32F);
      //k.at<float>(0,2) = 0;
      //k.at<float>(1,2) = 0;

      k_inv_ = k.inv();

      cv::Mat mIn  = cv::Mat(3,1,CV_32F);
      mIn.at<float>(0,0) = in.x; 
      mIn.at<float>(1,0) = in.y; 
      mIn.at<float>(2,0) = 1; 
      return k_inv_ * mIn;
    }

    /**
     * transforms a cv::Mat in pixels to meter using the inverse 
     * Image Intrinsic K
     * @param in  cv::Mat input to be transformed
     * @return    returns meter in cv::Mat
     */ 
    cv::Mat projectImageMatToPoint(cv::Mat in) 
    {
      // Camera intrinsic matrix
      k_inv_ = cv::Mat(cv::Size(3,3), CV_64F, &(cam_info_.K)).inv();
      k_inv_.convertTo(k_inv_, CV_32F);

   

      cv::Mat out  = cv::Mat::zeros(3,1,CV_32F);

      // return 0s if input is in wrong size
      if (in.rows != 3 || in.cols != 1)
      { 
        return out;
      }
      out = k_inv_ * in;
      return out;
    }

    /** 
     * Transforms a point in Point Cloud to Image Frame (pixels)
     * @param cur_point_pcl  The point to be transformed in pcl::PointXYZ
     * @param point_frame    The frame that the PointCloud is in
     * @param target_frame   To this frame
     * @return               returns the pixel value of the PointCloud in image frame
     */
    cv::Point projectPointIntoImage(pcl::PointXYZ cur_point_pcl,
        std::string point_frame, std::string target_frame)
>>>>>>> e0def628
    {
      // Transform point into the camera frame
      PointStamped image_frame_loc_m;
      tf_->transformPoint(target_frame, cur_point, image_frame_loc_m);
      // Project point onto the image
      img_loc.x = static_cast<int>((cam_info_.K[0]*image_frame_loc_m.point.x +
                                    cam_info_.K[2]*image_frame_loc_m.point.z) /
                                   image_frame_loc_m.point.z);
      img_loc.y = static_cast<int>((cam_info_.K[4]*image_frame_loc_m.point.y +
                                    cam_info_.K[5]*image_frame_loc_m.point.z) /
                                   image_frame_loc_m.point.z);
      
    }
    catch (tf::TransformException e)
    {
      ROS_ERROR_STREAM(e.what());
    }
    return img_loc;
  }
  
  /**
   * Executive control function for launching the node.
   */
  void spin()
  {
    while(n_.ok())
    {
      ros::spinOnce();
    }
  }
  
protected:
  ros::NodeHandle n_;
  ros::NodeHandle n_private_;
  message_filters::Subscriber<sensor_msgs::Image> image_sub_;
  message_filters::Subscriber<sensor_msgs::Image> depth_sub_;
  message_filters::Subscriber<sensor_msgs::PointCloud2> cloud_sub_;
  message_filters::Synchronizer<MySyncPolicy> sync_;
  image_transport::ImageTransport it_;
  sensor_msgs::CameraInfo cam_info_;
  sensor_msgs::CvBridge bridge_;
  shared_ptr<tf::TransformListener> tf_;
  cv::Mat cur_color_frame_;
  cv::Mat cur_orig_color_frame_;
  cv::Mat cur_depth_frame_;
  cv::Mat cur_workspace_mask_;
  std_msgs::Header cur_camera_header_;
  std_msgs::Header prev_camera_header_;
  XYZPointCloud cur_point_cloud_;
  
  bool have_depth_data_;
  int display_wait_ms_;
  int num_downsamples_;
  std::string workspace_frame_;
  bool camera_initialized_;
  std::string cam_info_topic_;
  int tracker_count_;
  
  // filtering 
  double min_workspace_x_;
  double max_workspace_x_;
  double min_workspace_y_;
  double max_workspace_y_;
  double min_workspace_z_;
  double max_workspace_z_;
  int crop_min_x_;
  int crop_max_x_;
  int crop_min_y_;
  int crop_max_y_;
  // segmenting
  int tape_hue_value_;
  int tape_hue_threshold_;
  int default_sat_bot_value_;
  int default_sat_top_value_;
  int default_val_value_;
  double min_contour_size_;
  // others
  int jacobian_type_;
  double gain_vel_;
  double gain_rot_;
  ros::ServiceServer twistServer;
  std::vector<VSXYZ> desired_locations_;
  cv::Mat cur_twist_; 
  cv::Mat desired_jacobian_;
  cv::Mat k_inv_;
  double term_threshold_;
};

int main(int argc, char ** argv)
{
  srand(time(NULL));
  ros::init(argc, argv, "visual_servo_node");
  
  log4cxx::LoggerPtr my_logger = log4cxx::Logger::getLogger(ROSCONSOLE_DEFAULT_NAME);
  my_logger->setLevel(ros::console::g_level_lookup[ros::console::levels::Debug]);
  
  ros::NodeHandle n;
  VisualServoNode vs_node(n);
  vs_node.spin();
  return 0;
}<|MERGE_RESOLUTION|>--- conflicted
+++ resolved
@@ -86,14 +86,16 @@
 // Else
 #include <visual_servo/VisualServoTwist.h>
 
-#define DEBUG_MODE 1
+#define DEBUG_MODE 0
 #define PRINT_TWISTS 1
 
 #define JACOBIAN_TYPE_INV 1
 #define JACOBIAN_TYPE_PSEUDO 2
 #define JACOBIAN_TYPE_AVG 3
 
-
+#define fmod(a,b) a - (float)((int)(a/b)*b)
+
+typedef message_filters::sync_policies::ApproximateTime<sensor_msgs::Image, sensor_msgs::Image,sensor_msgs::PointCloud2> MySyncPolicy;
 typedef pcl::PointCloud<pcl::PointXYZ> XYZPointCloud;
 typedef struct {
   // pixels
@@ -102,13 +104,13 @@
   pcl::PointXYZ camera;
   // the 3d location in workspace frame
   pcl::PointXYZ workspace;
+  pcl::PointXYZ workspace_angular;
 } VSXYZ;
-typedef message_filters::sync_policies::ApproximateTime<sensor_msgs::Image, sensor_msgs::Image,sensor_msgs::PointCloud2> MySyncPolicy;
+
 using boost::shared_ptr;
 using geometry_msgs::TwistStamped;
 using geometry_msgs::PointStamped;
 using visual_servo::VisualServoTwist;
-
 
 /**
  * We are taping robot hand with three blue painter's tape 
@@ -160,12 +162,274 @@
     n_private_.param("jacobian_type", jacobian_type_, JACOBIAN_TYPE_INV);
     
     n_private_.param("term_threshold", term_threshold_, 0.05);
-    
+  
+#define SIMULATION 0 
+#ifdef SIMULATION
+    n_private_.param("hand_x", sim_hand_x_, 0.05);
+    n_private_.param("hand_y", sim_hand_y_, 0.05);
+    n_private_.param("hand_z", sim_hand_z_, 0.50);
+    n_private_.param("hand_wx", sim_hand_wx_, 0.0);
+    n_private_.param("hand_wy", sim_hand_wy_, 0.0);
+    n_private_.param("hand_wz", sim_hand_wz_, 0.0); 
+ 
+    n_private_.param("desired_x", sim_desired_x_, 0.0);
+    n_private_.param("desired_y", sim_desired_y_, 0.0);
+    n_private_.param("desired_z", sim_desired_z_, 0.8);
+    n_private_.param("desired_wx", sim_desired_wx_, 0.0);
+    n_private_.param("desired_wy", sim_desired_wy_, 0.0);
+    n_private_.param("desired_wz", sim_desired_wz_, 0.0); 
+       
+    n_private_.param("sim_time", sim_time_, 20.0); 
+    std::vector<VSXYZ> desired, hand; 
+    std::vector<pcl::PointXYZ> o; 
+    VSXYZ q, d; 
+    simulateInit(&desired, &hand, &o, &q, &d);
+    printf("--- initial ---\n");
+    simulatePrintPoints(desired);
+    simulatePrintPoints(hand);
+    simulatePrintPoint(q);
+    printf("t,x,y,z,wx,wy,wz,e\n");
+
+#if SIMULATION == 0 // single
+    for (float t = 0; t < sim_time_; t += 0.1)
+    {
+      simulateTransform(&hand, o, q);
+      cv::Mat twist = computeTwist(desired, hand);
+      simulateMoveHand(&q, twist, 0.1);
+      // simulatePrintPoint(q);
+      simulatePrintPoints(hand);
+      // printMatrix(twist.t());
+      printf("%+.3f,%+.3f,%+.3f,%+.3f,%+.3f,%+.3f,%+.3f,", t,
+          q.workspace.x, q.workspace.y, q.workspace.z,
+          q.workspace_angular.x, q.workspace_angular.y, q.workspace_angular.z);
+      float error = simulateGetError(d, q);
+      printf("%.3f\n", error);
+
+    }
+#elif SIMULATION == 1 // batch simulation
+    unsigned int count = 0;
+    unsigned int total = 0;
+    for (float x = -15; x < 15; x += 0.5) 
+    {
+      for (float y = -5; y < 5; y += 0.5)
+      {
+        for (float z = 1; z < 5; z += 0.5)
+        {
+
+          q.workspace = pcl::PointXYZ(x, y, z);
+          q.workspace_angular = pcl::PointXYZ(sim_hand_wx_,sim_hand_wy_,sim_hand_wz_);
+ 
+          simulateTransform(&hand, o, q); 
+          printf("%+.3f,%+.3f,%+.3f,%+.3f,%+.3f,%+.3f,",
+              q.workspace.x, q.workspace.y, q.workspace.z,
+              q.workspace_angular.x, q.workspace_angular.y, q.workspace_angular.z);
+          for (float t = 0; t < sim_time_; t += 0.1)
+          {
+            simulateTransform(&hand, o, q);
+            cv::Mat twist = computeTwist(desired, hand);
+            simulateMoveHand(&q, twist, 0.1);
+            float error = simulateGetError(d, q);
+            if (error < 1e-3)
+              break;
+#ifdef SIM_DEBUG
+            printf("T = %.2f | ", t);
+            printf("v:\t");
+            printMatrix(twist.t());
+            simulatePrintPoints(hand);
+#endif
+          }
+
+          printf("%+.3f,%+.3f,%+.3f,%+.3f,%+.3f,%+.3f,",
+              q.workspace.x, q.workspace.y, q.workspace.z,
+              q.workspace_angular.x, q.workspace_angular.y, q.workspace_angular.z);
+          float error_ = simulateGetError(d, q);
+          printf("%.3f\n", error_);
+          if (error_ > 1)
+            count++;
+          total++;
+        }
+      }
+    }
+    printf("Error Rate: %f\n", (float)count/total);
+
+#endif
+    exit(0);
+#endif
     // Setup ros node connections
-    sync_.registerCallback(&VisualServoNode::sensorCallback, this);
-  }
-  
-  
+    // sync_.registerCallback(&VisualServoNode::sensorCallback, this);
+  }
+
+#ifdef SIMULATION
+
+  float simulateGetError(VSXYZ d, VSXYZ q)
+  {
+    pcl::PointXYZ dp = d.workspace;
+    pcl::PointXYZ qp = q.workspace;
+    float e = 0;
+    e += pow(dp.x - qp.x, 2) + pow(dp.y - qp.y, 2) + pow(dp.z - qp.z, 2); 
+    dp = d.workspace_angular;
+    qp = q.workspace_angular;
+    e += pow(dp.x - qp.x, 2) + pow(dp.y - qp.y, 2) + pow(dp.z - qp.z, 2);    
+    return e;
+  }
+
+  void simulateMoveHand(VSXYZ *q, cv::Mat vel, float deltaT)
+  {
+    // vel is in the camera frame. we need to change it to the torso frame
+    /*
+    printMatrix(vel.t());
+    cv::Mat n = cv::Mat::ones(4,1, CV_32F);
+    n.at<float>(0,0) = vel.at<float>(0,0);
+    n.at<float>(1,0) = vel.at<float>(1,0);
+    n.at<float>(2,0) = vel.at<float>(2,0);
+
+    n = P.inv() * n;
+    vel.at<float>(0,0) = n.at<float>(0,0);
+    vel.at<float>(1,0) = n.at<float>(1,0);
+    vel.at<float>(2,0) = n.at<float>(2,0);
+     */
+
+    pcl::PointXYZ p = (*q).workspace;
+    vel = vel * deltaT * 1.2;
+    p.x = p.x + vel.at<float>(0,0);
+    p.y = p.y + vel.at<float>(1,0);
+    p.z = p.z + vel.at<float>(2,0);
+    if (p.z < 0.30)
+      p.z = 0.30;
+    (*q).workspace = p;
+
+    pcl::PointXYZ a = (*q).workspace_angular;
+    a.x = simulateGetAngle(a.x + vel.at<float>(3,0));
+    a.y = simulateGetAngle(a.y + vel.at<float>(4,0));
+    a.z = simulateGetAngle(a.z + vel.at<float>(5,0));
+    (*q).workspace_angular = a;
+    return;
+  }
+
+#define H_PI 1.5707f
+  float simulateGetAngle(float i) 
+  {
+    if (i > H_PI)
+      return -H_PI + fmod(i, H_PI);
+    if (i < -H_PI)
+      return H_PI - fmod(i, H_PI);
+    return i;
+  }
+  
+  void simulatePrintPoint(VSXYZ v) 
+  {
+#define SIM_DEBUG 1
+#ifdef SIM_DEBUG
+    printf("[i=%+4d, %+4d][c=%+.3f, %+.3f, %+.3f][w=%+.3f, %+.3f, %+.3f][ww=%+.3f, %+.3f, %+.3f]\n",
+        v.image.x, v.image.y, v.camera.x, v.camera.y, v.camera.z, 
+        v.workspace.x, v.workspace.y, v.workspace.z,
+        v.workspace_angular.x, v.workspace_angular.y, v.workspace_angular.z);
+#else
+    printf("%+.3f,%+.3f,%+.3f,%+.3f,%+.3f,%+.3f\n",
+        v.workspace.x, v.workspace.y, v.workspace.z,
+        v.workspace_angular.x, v.workspace_angular.y, v.workspace_angular.z);
+#endif
+  }
+
+  void simulatePrintPoints(std::vector<VSXYZ> pt) 
+  {
+    for (unsigned int i = 0; i < pt.size(); i++)
+    {
+      VSXYZ v = pt.at(i);
+      simulatePrintPoint(v);
+    }
+  }
+  void simulateInit(std::vector<VSXYZ>* desired, std::vector<VSXYZ>* hand, std::vector<pcl::PointXYZ>* o, VSXYZ* q, VSXYZ* d)
+  {
+    // support translational first
+    P = cv::Mat::eye(4,4, CV_32F);
+    P.at<float>(1, 3) = 0.5;
+
+    // orthographic camera intrinsics
+    K = cv::Mat::eye(3,3, CV_32F); 
+    K.at<float>(0,0) = 525; 
+    K.at<float>(1,1) = 525; 
+    K.at<float>(0,2) = 319.50; 
+    K.at<float>(1,2) = 239.50;
+
+    // feature location in any frame
+    (*o).push_back(pcl::PointXYZ(0.0, 0.0, 0.0)); 
+    (*o).push_back(pcl::PointXYZ(0.1, 0.0, 0.0)); 
+    (*o).push_back(pcl::PointXYZ(0.2, 0.0, 0.0)); 
+    (*o).push_back(pcl::PointXYZ(0.0, 0.2, 0.0)); 
+
+    (*desired).clear();
+    // set initial hand point
+    (*d).workspace = pcl::PointXYZ(sim_desired_x_,sim_desired_y_,
+        sim_desired_z_);
+    (*d).workspace_angular = pcl::PointXYZ(sim_desired_wx_,
+        sim_desired_wy_,sim_desired_wz_);
+    simulateTransform(desired, *o, *d); 
+
+    desired_jacobian_  = getMeterInteractionMatrix(*desired);
+     
+    // set initial hand point
+    (*q).workspace = pcl::PointXYZ(sim_hand_x_,sim_hand_y_,sim_hand_z_);
+    (*q).workspace_angular = pcl::PointXYZ(sim_hand_wx_,sim_hand_wy_,sim_hand_wz_);
+    (*hand).clear();
+    simulateTransform(hand, *o, *q); 
+  }
+ 
+  void simulateTransform(std::vector<VSXYZ>* hand, std::vector<pcl::PointXYZ> o, VSXYZ q)
+  {
+    // build rotation matrix
+    pcl::PointXYZ a = q.workspace_angular;
+    // Z-Y-X Euler Angle implementation
+    cv::Mat R = cv::Mat::eye(4,4,CV_32F);
+    R.at<float>(0,0) = cos(a.z)*cos(a.y); 
+    R.at<float>(0,1) = cos(a.z)*sin(a.y)*sin(a.x) - sin(a.z)*cos(a.x); 
+    R.at<float>(0,2) = cos(a.z)*sin(a.y)*cos(a.x) + sin(a.z)*sin(a.x);     
+    R.at<float>(1,0) = sin(a.z)*cos(a.y); 
+    R.at<float>(1,1) = sin(a.z)*sin(a.y)*sin(a.x) + cos(a.z)*cos(a.x); 
+    R.at<float>(1,2) = sin(a.z)*sin(a.y)*cos(a.x) - cos(a.z)*sin(a.x); 
+    
+    R.at<float>(2,0) = -sin(a.y); 
+    R.at<float>(2,1) = cos(a.y)*sin(a.x); 
+    R.at<float>(2,2) = cos(a.y)*cos(a.x);
+    
+    pcl::PointXYZ t = q.workspace;
+    R.at<float>(0,3) = t.x;
+    R.at<float>(1,3) = t.y;
+    R.at<float>(2,3) = t.z;
+    float tempZ = -1;
+    // apply the transform
+    for (unsigned int i = 0; i < o.size(); i++)
+    {
+      pcl::PointXYZ p = o.at(i);
+      cv::Mat T(4,1,CV_32F);
+      T.at<float>(0,0) = p.x;
+      T.at<float>(1,0) = p.y;
+      T.at<float>(2,0) = p.z;
+      T.at<float>(3,0) = 1;
+      
+      T = R * T;
+      p.x = T.at<float>(0,0);
+      p.y = T.at<float>(1,0);
+      p.z = T.at<float>(2,0);
+
+      // noise can be only 10% of the real value
+
+      if (tempZ < 0)
+      {
+        float random = (rand() % 10000)/10000.0 * p.z/5 - (p.z/10);
+        printf("z-noise:%f\n", random);
+        tempZ = p.z;// + random;
+      }
+      p.z = tempZ;
+      if ((*hand).size() == o.size())
+        (*hand).at(i) = convertFrom3DPointToVSXYZ(p);  
+      else 
+        (*hand).push_back(convertFrom3DPointToVSXYZ(p));  
+    }
+  }
+#endif
+
+
   /**
    * Called when Kinect information is avaiable. Refresh rate of about 100Hz 
    */
@@ -174,7 +438,6 @@
   {
     if (!camera_initialized_)
     {
-<<<<<<< HEAD
       cam_info_ = *ros::topic::waitForMessage<sensor_msgs::CameraInfo>(cam_info_topic_, n_, ros::Duration(2.0));
       camera_initialized_ = true;
       
@@ -202,58 +465,6 @@
     {
       uchar* workspace_row = workspace_mask.ptr<uchar>(r);
       for (int c = 0; c < color_frame.cols; ++c)
-=======
-      if (!camera_initialized_)
-      {
-        cam_info_ = *ros::topic::waitForMessage<sensor_msgs::CameraInfo>(cam_info_topic_, n_, ros::Duration(2.0));
-        camera_initialized_ = true;
-
-      }
-      /** Preparing the image **/             
-      cv::Mat color_frame(bridge_.imgMsgToCv(img_msg));
-      cv::Mat depth_frame(bridge_.imgMsgToCv(depth_msg));
-
-      // Swap kinect color channel order
-      cv::cvtColor(color_frame, color_frame, CV_RGB2BGR);
-
-      XYZPointCloud cloud; 
-      pcl::fromROSMsg(*cloud_msg, cloud);
-      tf_->waitForTransform(workspace_frame_, cloud.header.frame_id,
-          cloud.header.stamp, ros::Duration(0.5));
-      pcl_ros::transformPointCloud(workspace_frame_, cloud, cloud, *tf_);
-      prev_camera_header_ = cur_camera_header_;
-      cur_camera_header_ = img_msg->header;
-
-      cv::Mat workspace_mask(color_frame.rows, color_frame.cols, CV_8UC1,
-          cv::Scalar(255));
-      // Black out pixels in color and depth images outside of workspace
-      // As well as outside of the crop window
-      for (int r = 0; r < color_frame.rows; ++r)
-      {
-        uchar* workspace_row = workspace_mask.ptr<uchar>(r);
-        for (int c = 0; c < color_frame.cols; ++c)
-        {
-          // NOTE: Cloud is accessed by at(column, row)
-          pcl::PointXYZ cur_pt = cloud.at(c, r);
-          if (cur_pt.x < min_workspace_x_ || cur_pt.x > max_workspace_x_ ||
-              cur_pt.y < min_workspace_y_ || cur_pt.y > max_workspace_y_ ||
-              cur_pt.z < min_workspace_z_ || cur_pt.z > max_workspace_z_ ||
-              r < crop_min_y_ || c < crop_min_x_ || r > crop_max_y_ ||
-              c > crop_max_x_ )
-          {
-            workspace_row[c] = 0;
-          }
-        }
-      }
-      // focus only on the tabletop setting. do not care about anything far or too close
-      color_frame.copyTo(cur_color_frame_, workspace_mask);
-      cur_orig_color_frame_ = color_frame.clone();
-      cur_depth_frame_ = depth_frame.clone();
-      cur_point_cloud_ = cloud;
-
-      // if desired point is not initialized
-      if (desired_locations_.size() != 3 || (jacobian_type_ == JACOBIAN_TYPE_AVG && countNonZero(desired_jacobian_)==0) ) 
->>>>>>> e0def628
       {
         // NOTE: Cloud is accessed by at(column, row)
         pcl::PointXYZ cur_pt = cloud.at(c, r);
@@ -276,16 +487,13 @@
     // if desired point is not initialized
     if (desired_locations_.size() != 3 || (jacobian_type_ == JACOBIAN_TYPE_AVG && countNonZero(desired_jacobian_)==0) ) 
     {
-      
       desired_locations_ = setDesiredPosition();
       
       // Average Jacobian requires the interaction matrix at the desired locations too
       if (jacobian_type_ == JACOBIAN_TYPE_AVG )
       {
-<<<<<<< HEAD
-        desired_jacobian_ = getMeterInteractionMatrix(cur_depth_frame_, desired_locations_);
-      }
-      
+        desired_jacobian_ = getMeterInteractionMatrix(desired_locations_);
+      }
     }
     
     if (desired_locations_.size() != 3) {
@@ -293,17 +501,6 @@
       return;
     }
     else if (jacobian_type_ == JACOBIAN_TYPE_AVG && countNonZero(desired_jacobian_) == 0) 
-=======
-
-      }
-      else
-      {
-      }
-    }   
-
-
-    visual_servo::VisualServoTwist getTwist()
->>>>>>> e0def628
     {
       ROS_WARN("Could not get Image Jacobian for Desired Location. Please re-arrange your setting and retry.");
       return;
@@ -340,20 +537,18 @@
     
     // order the blue tapes
     std::vector<cv::Point> pts = getMomentCoordinates(ms);
-    
-    std::vector<VSXYZ> vsxyz = PointToVSXYZ(pts);
+    // convert the features into proper form 
+    std::vector<VSXYZ> vsxyz = PointToVSXYZ(cur_point_cloud_, cur_depth_frame_, pts);
     
     // compute the twist 
-    cv::Mat twist = computeTwist(desired_locations_, vsxyz, cur_color_frame_, cur_depth_frame_);
-    
+    cv::Mat twist = computeTwist(desired_locations_, vsxyz);
+   /* 
 #ifdef DEBUG_MODE
-<<<<<<< HEAD
     // put dots on the centroids of wrist
     for (unsigned int i = 0; i < pts.size(); i++) 
     {
       cv::circle(cur_orig_color_frame_, pts.at(i), 2, cv::Scalar(100*i, 0, 110*(2-i)), 2);
     }
-    
     // put dots on the desired location
     for (unsigned int i = 0; i < desired_locations_.size(); i++)
     {
@@ -370,32 +565,8 @@
     
     
     cv::waitKey(display_wait_ms_);
-=======
-      // put dots on the centroids of wrist
-      for (unsigned int i = 0; i < pts.size(); i++) 
-      {
-        cv::circle(cur_orig_color_frame_, pts.at(i), 2, cv::Scalar(100*i, 0, 110*(2-i)), 2);
-      }
- 
-      // put dots on the desired location
-      for (unsigned int i = 0; i < desired_locations_.size(); i++)
-      {
-        cv::circle(cur_orig_color_frame_, desired_locations_.at(i), 2, cv::Scalar(100*i, 0, 110*(2-i)), 2);
-      }    
-      cv::imshow("Output", cur_orig_color_frame_.clone());
-
-      double depth_max = 1.0;
-      cv::minMaxLoc(cur_depth_frame_, NULL, &depth_max);
-      cv::Mat depth_display = cur_depth_frame_.clone();
-      depth_display /= depth_max;
-    
-      cv::imshow("input_depth", depth_display);
-
-
-      cv::waitKey(display_wait_ms_);
->>>>>>> e0def628
 #endif
-    
+    */
     cv::Mat temp = twist.clone(); 
     
     // have to transform twist in camera frame (openni_rgb_optical_frame) to torso frame (torso_lift_link)
@@ -467,11 +638,10 @@
     three.x -= 0.05;
     
     pts.push_back(origin); pts.push_back(two); pts.push_back(three);
-    return Point3DToVSXYZ(cur_point_cloud_, cur_depth_frame_, pts);
-  }
-  
-  cv::Mat computeTwist(std::vector<VSXYZ> desired, std::vector<VSXYZ> pts, cv::Mat color_frame, 
-                       cv::Mat depth_frame) 
+    return Point3DToVSXYZ(pts);
+  }
+  
+  cv::Mat computeTwist(std::vector<VSXYZ> desired, std::vector<VSXYZ> pts)
   {
     cv::Mat ret = cv::Mat::zeros(6,1, CV_32F);
     if (pts.size() == 3)
@@ -483,92 +653,37 @@
       for (int i = 0; i < 3; i++) 
       {
         // Error terms have to be converted into meter 
-        cv::Mat error = pts.at(i).camera - desired.at(i).camera;
-        /* 
-         printf("P [%d, %d]:\t", pts.at(i).x, pts.at(i).y); 
-         printMatrix(projectImagePointToPoint(pts.at(i)).t());
-         printf("D [%d, %d]:\t", desired.at(i).x, desired.at(i).y); 
-         printMatrix(projectImagePointToPoint(desired.at(i)).t());
-         */ 
+        cv::Mat error = cv::Mat::zeros(2,1, CV_32F);
+        error.at<float>(0,0) = (pts.at(i)).camera.x - (desired.at(i)).camera.x;
+        error.at<float>(1,0) = (pts.at(i)).camera.y - (desired.at(i)).camera.y;
+        /*
+        printf("P [%d, %d]:\t", pts.at(i).x, pts.at(i).y); 
+        printMatrix(projectImagePointToPoint(pts.at(i)).t());
+        printf("D [%d, %d]:\t", desired.at(i).x, desired.at(i).y); 
+        printMatrix(projectImagePointToPoint(desired.at(i)).t());
+        */
         // taking just x and y, but no z
-        error = error.rowRange(0,2); 
         error_mat.push_back(error);
         
         // RMS of error for termination condition
         e += pow(error.at<float>(0,0),2) + pow(error.at<float>(1,0),2);
       }
       // ROS_DEBUG("RMS of Error: %.7f (halt at %0.4f)",sqrt(e), term_threshold_);
-      
+     
+      /* 
       // if RMS of error is less than a constant, just return 0
       if(sqrt(e) < term_threshold_)
       {
         return ret;
       }
-<<<<<<< HEAD
-      
-      cv::Mat im = getMeterInteractionMatrix(depth_frame, pts);
+      */
+      cv::Mat im = getMeterInteractionMatrix(pts);
+      //printMatrix(error_mat.t());
+      //printMatrix(im);
+      
       
       // if we can't compute interaction matrix, just make all twists 0
       if (countNonZero(im) == 0)
-=======
-
-      // twist transformation
-      btVector3 out_rot = transform.getBasis() * twist_rot;
-      btVector3 out_vel = transform.getBasis() * twist_vel + transform.getOrigin().cross(out_rot);
-
-      // multiple the velocity and rotation by gain defined in the parameter
-
-      srv.request.twist.twist.linear.x = out_vel.x()*gain_vel_;
-      srv.request.twist.twist.linear.y = out_vel.y()*gain_vel_;
-      srv.request.twist.twist.linear.z =  out_vel.z()*gain_vel_*0.2;
-      srv.request.twist.twist.angular.x =  0*out_rot.x()*gain_rot_;
-      srv.request.twist.twist.angular.y =  out_rot.y()*gain_rot_;
-      srv.request.twist.twist.angular.z =  out_rot.z()*gain_rot_;
-
-#ifdef PRINT_TWISTS
-      printf("Camera:\t");
-      printMatrix(temp.t());
-      printf("Torso:\t");
-      printf("%+.5f\t%+.5f\t%+.5f\t%+.5f\t%+.5f\t%+.5f\n", srv.request.twist.twist.linear.x,
-          srv.request.twist.twist.linear.y,
-          srv.request.twist.twist.linear.z,
-          srv.request.twist.twist.angular.x,
-          srv.request.twist.twist.angular.y,
-          srv.request.twist.twist.angular.z);
-#endif
-      return srv;
-    }
-
-
-
-
-    /**
-     * Still in construction:
-     * to fix the orientation of the wrist, we now take a look at how the hand is positioned
-     * and use it to compute the desired positions.
-     */
-    std::vector<cv::Point> setDesiredPosition()
-    {
-      std::vector<cv::Point> desired; desired.clear();
-      // Looking up the hand
-      // Setting the Desired Location of the wrist
-      // Desired location: center of the screen
-      pcl::PointXYZ origin = cur_point_cloud_.at(cur_color_frame_.cols/2, cur_color_frame_.rows/2);
-      origin.z += 0.05;
-      pcl::PointXYZ two = origin;
-      pcl::PointXYZ three = origin;
-
-      two.y -= 0.05; 
-      three.x -= 0.055;
-
-      // now we need to convert the position of these desired points that are in pc into the image location
-      cv::Point p0 = projectPointIntoImage(origin, cur_point_cloud_.header.frame_id, cur_camera_header_.frame_id);
-      cv::Point p1 = projectPointIntoImage(two, cur_point_cloud_.header.frame_id, cur_camera_header_.frame_id);								
-      cv::Point p2 = projectPointIntoImage(three, cur_point_cloud_.header.frame_id, cur_camera_header_.frame_id);
-      if (p0.x < 0 || p0.y < 0 || 
-          p1.x < 0 || p1.y < 0 || 
-          p2.x < 0 || p2.y < 0) 
->>>>>>> e0def628
       {
         return ret;
       }
@@ -577,7 +692,6 @@
       cv::Mat iim;
       switch (jacobian_type_) 
       {
-<<<<<<< HEAD
         case JACOBIAN_TYPE_INV:
           iim = (im).inv();
           break;
@@ -587,6 +701,7 @@
         default: 
           // JACOBIAN_TYPE_AVG
           // We use specific way shown on visual servo by Chaumette 2006
+
           cv::Mat temp = desired_jacobian_ + im;
           iim = 0.5 * pseudoInverse(temp);
       }
@@ -599,75 +714,8 @@
       
 #ifdef DEBUG_MODE
 #ifdef PRINT_TWISTS
-      printf("Error: \t");
-      printMatrix((error_mat).t());
-=======
-        cv::Mat error_mat;
-        float e = 0;
-
-        // for all three features,
-        for (int i = 0; i < 3; i++) 
-        {
-          // Error terms have to be converted into meter 
-          cv::Mat error = projectImagePointToPoint(pts.at(i)) 
-            - projectImagePointToPoint(desired.at(i));
-          /* 
-          printf("P [%d, %d]:\t", pts.at(i).x, pts.at(i).y); 
-          printMatrix(projectImagePointToPoint(pts.at(i)).t());
-          printf("D [%d, %d]:\t", desired.at(i).x, desired.at(i).y); 
-          printMatrix(projectImagePointToPoint(desired.at(i)).t());
-          */ 
-          // taking just x and y, but no z
-          error = error.rowRange(0,2); 
-          error_mat.push_back(error);
-
-          // RMS of error for termination condition
-          e += pow(error.at<float>(0,0),2) + pow(error.at<float>(1,0),2);
-        }
-        // ROS_DEBUG("RMS of Error: %.7f (halt at %0.4f)",sqrt(e), term_threshold_);
-
-        // if RMS of error is less than a constant, just return 0
-        if(sqrt(e) < term_threshold_)
-        {
-          return ret;
-        }
-
-        cv::Mat im = getMeterInteractionMatrix(depth_frame, pts);
-
-        // if we can't compute interaction matrix, just make all twists 0
-        if (countNonZero(im) == 0)
-        {
-          return ret;
-        }
-
-        // inverting the matrix (3 approaches)
-        cv::Mat iim;
-        switch (jacobian_type_) 
-        {
-          case JACOBIAN_TYPE_INV:
-            iim = (im).inv();
-            break;
-          case JACOBIAN_TYPE_PSEUDO:
-            iim = (im.t() * im).inv()*im.t();
-            break;
-          default: 
-            // JACOBIAN_TYPE_AVG
-            // We use specific way shown on visual servo by Chaumette 2006
-            cv::Mat temp = desired_jacobian_ + im;
-            iim = 0.5*(temp.t() * temp).inv() * temp.t();
-        }
-        // printMatrix(iim);
-        // Gain Matrix K
-        cv::Mat gain = cv::Mat::eye(6,6, CV_32F);
-
-        // K x IIM x ERROR = TWIST
-        ret = gain*(iim*error_mat);
-
-#ifdef DEBUG_MODE
-#ifdef PRINT_TWISTS
-        printf("Error: \t");
-        printMatrix((error_mat).t());
->>>>>>> e0def628
+      // printf("Error: \t");
+      // printMatrix((error_mat).t());
 #endif
 #endif
       
@@ -687,7 +735,6 @@
     int size = 0; 
     for (int i = 0; i < window_size; i++) 
     {
-<<<<<<< HEAD
       for (int j = 0; j < window_size; j++) 
       {
         // depth camera has x and y flipped. depth_frame.at(y,x)
@@ -697,26 +744,9 @@
         {
           size++;
           value += temp;
-=======
-      int frame_size = 5;
-      float value = 0;
-      int size = 0; 
-      for (int i = 0; i < frame_size; i++) 
-        for (int j = 0; j < frame_size; j++) 
-        {
-          float temp = depth_frame.at<float>(x-(int)(frame_size/2)+i, y-(int)(frame_size/2)+j);
-          // printf("[%d %d] %f\n", x-(int)(frame_size/2)+i, y-(int)(frame_size/2)+j, temp);
-          if (!isnan(temp) && temp > 0 && temp < 2.0) 
-          {
-            size++;
-            value += temp;
-          }
-
->>>>>>> e0def628
         }
       }
     }
-<<<<<<< HEAD
     if (size == 0)
       return -1;
     return value/size;
@@ -729,61 +759,28 @@
    * @param pts          Vector of feature points
    * @return             Return the computed interaction Matrix (6 by 6)
    */
-  cv::Mat getMeterInteractionMatrix(cv::Mat depth_frame, std::vector<VSXYZ> &pts) 
+  cv::Mat getMeterInteractionMatrix(std::vector<VSXYZ> &pts) 
   {
     // interaction matrix, image jacobian
     cv::Mat L = cv::Mat::zeros(6,6,CV_32F);
-    float z = -1;
     if (pts.size() == 3) {
       for (int i = 0; i < 3; i++) {
         pcl::PointXYZ xyz= pts.at(i).camera;
         float x = xyz.x;
         float y = xyz.y;
-        float z = xyz.z;        
-        ROS_INFO("x: %f, y: %f, z:%f", x, y, z);
-        
+        float z = xyz.z;
+#ifdef DEBUG_MODE
+        // ROS_INFO("x: %f, y: %f, z:%f", x, y, z);
+#endif
         // float z = cur_point_cloud_.at(y,x).z;
         int l = i * 2;
-        if (isnan(z) || z < 1e-5) return cv::Mat::zeros(6,6, CV_32F);
-        L.at<float>(l,0) = 1/z;   L.at<float>(l+1,0) = 0;
-        L.at<float>(l,1) = 0;      L.at<float>(l+1,1) = 1/z;
-        L.at<float>(l,2) = -x/z;    L.at<float>(l+1,2) = -y/z;
-        L.at<float>(l,3) = -x*y;    L.at<float>(l+1,3) = -(1 + pow(y,2));
-        L.at<float>(l,4) = (1+pow(x,2));  L.at<float>(l+1,4) = x*y;
-        L.at<float>(l,5) = -y;      L.at<float>(l+1,5) = x;
-=======
-    /**
-     * get the interaction matrix
-     * @param depth_frame  Need the depth information from Kinect for Z
-     * @param pts          Vector of feature points
-     * @return             Return the computed interaction Matrix (6 by 6)
-     */
-    cv::Mat getMeterInteractionMatrix(cv::Mat depth_frame, std::vector<cv::Point> &pts) 
-    {
-      // interaction matrix, image jacobian
-      cv::Mat L = cv::Mat::zeros(6,6,CV_32F);
-      float z = -1;
-      if (pts.size() == 3) {
-        for (int i = 0; i < 3; i++) {
-          cv::Mat xy = projectImagePointToPoint(pts.at(i));
-          float x = xy.at<float>(0,0);
-          float y = xy.at<float>(1,0);
-          if (z == -1)
-            z = getZValue(depth_frame, pts.at(i).x, pts.at(i).y);
-
-          ROS_INFO("x: %f, y: %f, z:%f", x, y, z);
-
-          // float z = cur_point_cloud_.at(y,x).z;
-          int l = i * 2;
-          if (isnan(z) || z < 1e-5) return cv::Mat::zeros(6,6, CV_32F);
-          L.at<float>(l,0) = 1/z;   L.at<float>(l+1,0) = 0;
-          L.at<float>(l,1) = 0;      L.at<float>(l+1,1) = 1/z;
-          L.at<float>(l,2) = -x/z;    L.at<float>(l+1,2) = -y/z;
-          L.at<float>(l,3) = -x*y;    L.at<float>(l+1,3) = -(1 + pow(y,2));
-          L.at<float>(l,4) = (1+pow(x,2));  L.at<float>(l+1,4) = x*y;
-          L.at<float>(l,5) = -y;      L.at<float>(l+1,5) = x;
-        }
->>>>>>> e0def628
+        if (isnan(z)) return cv::Mat::zeros(6,6, CV_32F);
+        L.at<float>(l,0) = -1/z;   L.at<float>(l+1,0) = 0;
+        L.at<float>(l,1) = 0;      L.at<float>(l+1,1) = -1/z;
+        L.at<float>(l,2) = x/z;    L.at<float>(l+1,2) = y/z;
+        L.at<float>(l,3) = x*y;    L.at<float>(l+1,3) = (1 + pow(y,2));
+        L.at<float>(l,4) = -(1+pow(x,2));  L.at<float>(l+1,4) = -x*y;
+        L.at<float>(l,5) = y;      L.at<float>(l+1,5) = -x;
       }
     }
 #ifdef DEBUG_MODE
@@ -791,8 +788,6 @@
     //      printMatrix(L);
     //      ROS_DEBUG("Inverse");
     //      printMatrix(L.inv());
-    //      ROS_DEBUG("Pseudo");
-    //      printMatrix(pseudo);
 #endif
     return L;
   }
@@ -878,95 +873,68 @@
   } 
   
   
-  std::vector<VSXYZ> Point3DToVSXYZ(XYZPointCloud cloud, cv::Mat depth_frame, std::vector<pcl::PointXYZ> in)  
+  std::vector<VSXYZ> Point3DToVSXYZ(std::vector<pcl::PointXYZ> in)  
   {
     std::vector<VSXYZ> ret;
-    for (int i = 0; i < in.size(); i++)
-    {
-<<<<<<< HEAD
-      ret.push_back(convertFrom3DPointToVSXYZ(cloud, depth_frame, in.at(i)));
-    }
-=======
-      std::vector<cv::Point> ret;
-      ret.clear();
-      if (ms.size() == 3) { 
-        double centroids[3][2];
-        for (int i = 0; i < 3; i++) {
-          cv::Moments m0 = ms.at(i);
-          double x0, y0;
-          x0 = m0.m10/m0.m00;
-          y0 = m0.m01/m0.m00;
-          centroids[i][0] = x0; 
-          centroids[i][1] = y0; 
-        }
-
-        // find the top left corner using distance scheme
-        cv::Mat vect = cv::Mat::zeros(3,2, CV_32F); 
-        vect.at<float>(0,0) = centroids[0][0] - centroids[1][0];
-        vect.at<float>(0,1) = centroids[0][1] - centroids[1][1];
-        vect.at<float>(1,0) = centroids[0][0] - centroids[2][0];
-        vect.at<float>(1,1) = centroids[0][1] - centroids[2][1];
-        vect.at<float>(2,0) = centroids[1][0] - centroids[2][0];
-        vect.at<float>(2,1) = centroids[1][1] - centroids[2][1];       
-       
-        double angle[3];
-        angle[0] = abs(vect.row(0).dot(vect.row(1))); 
-        angle[1] = abs(vect.row(0).dot(vect.row(2))); 
-        angle[2] = abs(vect.row(1).dot(vect.row(2))); 
-       
-        printMatrix(vect); 
-        double min = angle[0]; 
-        int one = 0;
-        for (int i = 0; i < 3; i++)
-        {
-          printf("[%d, %f]\n", i, angle[i]);
-          if (angle[i] < min)
-          {
-            min = angle[i];
-            one = i;
-          }
-        }
-
-        // index of others depending on the index of the origin
-        int a = one == 0 ? 1 : 0;
-        int b = one == 2 ? 1 : 2; 
-        // vectors of origin to a point
-        double vX0, vY0, vX1, vY1, result;
-        vX0 = centroids[a][0] - centroids[one][0];
-        vY0 = centroids[a][1] - centroids[one][1];
-        vX1 = centroids[b][0] - centroids[one][0];
-        vY1 = centroids[b][1] - centroids[one][1];
-        cv::Point pto(centroids[one][0], centroids[one][1]);
-        cv::Point pta(centroids[a][0], centroids[a][1]);
-        cv::Point ptb(centroids[b][0], centroids[b][1]);
->>>>>>> e0def628
-
-  }
-
-  
-  
+    for (unsigned int i = 0; i < in.size(); i++)
+    {
+      ret.push_back(convertFrom3DPointToVSXYZ(in.at(i)));
+    }
+    return ret;
+  }
+
+  cv::Mat pointXYZToMat(pcl::PointXYZ in)
+  {
+    cv::Mat ret = cv::Mat::ones(4,1,CV_32F);
+    ret.at<float>(0,0) = in.x;
+    ret.at<float>(1,0) = in.y;
+    ret.at<float>(2,0) = in.z;
+    return ret;
+  }
+  
+  pcl::PointXYZ matToPointXYZ(cv::Mat in)
+  {
+    return pcl::PointXYZ(in.at<float>(0,0), in.at<float>(1,0),
+    in.at<float>(2,0));
+  }
+   
   // this is for the simulation purpose. does not do accurate TF
-  VSXYZ convertFrom3DPointToVSXYZ(XYZPointCloud cloud, cv::Mat depth_frame, pcl::PointXYZ in) 
+  VSXYZ convertFrom3DPointToVSXYZ(pcl::PointXYZ in) 
   {
     VSXYZ ret;
+    // assume the 3d point is in optical frame
+
+    pcl::PointXYZ in_c = in;
+    cv::Mat t = cv::Mat::ones(4,1, CV_32F);
+    t.at<float>(0,0) = in_c.x;
+    t.at<float>(1,0) = in_c.y;
+    t.at<float>(2,0) = in_c.z;
+    // camera translation matrix
+    t = P * t;
+    in_c.x = t.at<float>(0,0);
+    in_c.y = t.at<float>(1,0);
+    in_c.z = t.at<float>(2,0);
+
+    cv::Point img = projectPointIntoImage(in_c, "/openni_rgb_optical_frame", "/openni_rgb_optical_frame");
+    cv::Mat temp = projectImagePointToPoint(img);
+    pcl::PointXYZ _2d(temp.at<float>(0,0), temp.at<float>(1,0), in.z);// getZValue(depth_frame, img.x, img.y));
+    
+    ret.image = img;
+    // for simpler simulator, this will be the same
+    ret.camera = _2d;
     ret.workspace= in;
-    // assume the 3d point is in optical frame
-    cv::Point img = projectPointIntoImage(in, "/openni_rgb_optical_frame", "/openni_rgb_optical_frame");
-    cv::Mat temp = projectImagePointToPoint(img);
-    pcl::PointXYZ _2d(temp.at<float>(0,0), temp.at<float>(1,0), getZValue(depth_frame, img.x, img.y));
-    
-    ret.image = img;
-    ret.camera = _2d;
+    return ret;
   }
   
 
   std::vector<VSXYZ> PointToVSXYZ(XYZPointCloud cloud, cv::Mat depth_frame, std::vector<cv::Point> in) 
   {
     std::vector<VSXYZ> ret;
-    for (int i = 0; i < in.size(); i++)
+    for (unsigned int i = 0; i < in.size(); i++)
     {
       ret.push_back(convertFromPointToVSXYZ(cloud, depth_frame, in.at(i)));
     }
+    return ret;
   }
   
   VSXYZ convertFromPointToVSXYZ(XYZPointCloud cloud, cv::Mat depth_frame, cv::Point in) 
@@ -980,6 +948,7 @@
     ret.image = in;
     ret.camera = _2d;
     ret.workspace= _3d;
+    return ret;
   } 
   
   
@@ -1090,34 +1059,6 @@
     }
   }
   
-  
-  
-  
-  /**
-   * transforms a point in pixels to meter using the inverse of 
-   * image intrinsic K
-   * @param in a point to be transformed
-   * @return returns meter value of the point in cv::Mat
-   */ 
-  cv::Mat projectImagePointToPoint(cv::Point in, cv::Mat K) 
-  {
-    if (K.rows == 0 || K.cols == 0) {
-      // Camera intrinsic matrix
-<<<<<<< HEAD
-      K  = cv::Mat(cv::Size(3,3), CV_64F, &(cam_info_.K));
-      K.convertTo(K, CV_32F);
-    }
-    
-    k_inv_ = K.inv();
-    
-    cv::Mat mIn  = cv::Mat(3,1,CV_32F);
-    mIn.at<float>(0,0) = in.x; 
-    mIn.at<float>(1,0) = in.y; 
-    mIn.at<float>(2,0) = 1; 
-    return k_inv_ * mIn;
-  }
-  
-  
   /**
    * transforms a point in pixels to meter using the inverse of 
    * image intrinsic K
@@ -1126,8 +1067,21 @@
    */ 
   cv::Mat projectImagePointToPoint(cv::Point in) 
   {
-    return projectImageMatToPoint(in, cv::Mat m);
-  }
+    if (K.rows == 0 || K.cols == 0) {
+      // Camera intrinsic matrix
+      K  = cv::Mat(cv::Size(3,3), CV_64F, &(cam_info_.K));
+      K.convertTo(K, CV_32F);
+    }
+    
+    cv::Mat k_inv = K.inv();
+    
+    cv::Mat mIn  = cv::Mat(3,1,CV_32F);
+    mIn.at<float>(0,0) = in.x; 
+    mIn.at<float>(1,0) = in.y; 
+    mIn.at<float>(2,0) = 1; 
+    return k_inv * mIn;
+  }
+  
   
   /**
    * transforms a cv::Mat in pixels to meter using the inverse 
@@ -1138,7 +1092,7 @@
   cv::Mat projectImageMatToPoint(cv::Mat in)   
   { 
     cv::Point p(in.at<float>(0,0), in.at<float>(1,0));
-    return projectImageMatToPoint(p);
+    return projectImagePointToPoint(p);
   }
   
   /** 
@@ -1164,68 +1118,17 @@
   {
     cv::Point img_loc;
     try
-=======
-      cv::Mat k = cv::Mat(cv::Size(3,3), CV_64F, &(cam_info_.K));
-      k.convertTo(k, CV_32F);
-      //k.at<float>(0,2) = 0;
-      //k.at<float>(1,2) = 0;
-
-      k_inv_ = k.inv();
-
-      cv::Mat mIn  = cv::Mat(3,1,CV_32F);
-      mIn.at<float>(0,0) = in.x; 
-      mIn.at<float>(1,0) = in.y; 
-      mIn.at<float>(2,0) = 1; 
-      return k_inv_ * mIn;
-    }
-
-    /**
-     * transforms a cv::Mat in pixels to meter using the inverse 
-     * Image Intrinsic K
-     * @param in  cv::Mat input to be transformed
-     * @return    returns meter in cv::Mat
-     */ 
-    cv::Mat projectImageMatToPoint(cv::Mat in) 
-    {
-      // Camera intrinsic matrix
-      k_inv_ = cv::Mat(cv::Size(3,3), CV_64F, &(cam_info_.K)).inv();
-      k_inv_.convertTo(k_inv_, CV_32F);
-
-   
-
-      cv::Mat out  = cv::Mat::zeros(3,1,CV_32F);
-
-      // return 0s if input is in wrong size
-      if (in.rows != 3 || in.cols != 1)
-      { 
-        return out;
-      }
-      out = k_inv_ * in;
-      return out;
-    }
-
-    /** 
-     * Transforms a point in Point Cloud to Image Frame (pixels)
-     * @param cur_point_pcl  The point to be transformed in pcl::PointXYZ
-     * @param point_frame    The frame that the PointCloud is in
-     * @param target_frame   To this frame
-     * @return               returns the pixel value of the PointCloud in image frame
-     */
-    cv::Point projectPointIntoImage(pcl::PointXYZ cur_point_pcl,
-        std::string point_frame, std::string target_frame)
->>>>>>> e0def628
     {
       // Transform point into the camera frame
       PointStamped image_frame_loc_m;
       tf_->transformPoint(target_frame, cur_point, image_frame_loc_m);
       // Project point onto the image
-      img_loc.x = static_cast<int>((cam_info_.K[0]*image_frame_loc_m.point.x +
-                                    cam_info_.K[2]*image_frame_loc_m.point.z) /
+      img_loc.x = static_cast<int>((K.at<float>(0,0)*image_frame_loc_m.point.x +
+                                    K.at<float>(0,2)*image_frame_loc_m.point.z) /
                                    image_frame_loc_m.point.z);
-      img_loc.y = static_cast<int>((cam_info_.K[4]*image_frame_loc_m.point.y +
-                                    cam_info_.K[5]*image_frame_loc_m.point.z) /
+      img_loc.y = static_cast<int>((K.at<float>(1,1)*image_frame_loc_m.point.y +
+                                    K.at<float>(1,2)*image_frame_loc_m.point.z) /
                                    image_frame_loc_m.point.z);
-      
     }
     catch (tf::TransformException e)
     {
@@ -1298,8 +1201,28 @@
   std::vector<VSXYZ> desired_locations_;
   cv::Mat cur_twist_; 
   cv::Mat desired_jacobian_;
-  cv::Mat k_inv_;
+  cv::Mat K;
   double term_threshold_;
+#ifdef SIMULATION
+  // simulation
+ double sim_hand_x_;
+ double sim_hand_y_;
+ double sim_hand_z_;
+ double sim_hand_wx_;
+ double sim_hand_wy_;
+ double sim_hand_wz_;
+ 
+ double sim_desired_x_;
+ double sim_desired_y_;
+ double sim_desired_z_;
+ double sim_desired_wx_;
+ double sim_desired_wy_;
+ double sim_desired_wz_;
+ 
+ double sim_time_;
+
+ cv::Mat P;
+#endif
 };
 
 int main(int argc, char ** argv)

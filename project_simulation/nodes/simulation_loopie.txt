--- conflicted
+++ resolved
@@ -14,9 +14,6 @@
 	rosrun project_simulation robo_sim_listen.py &
 	PID3=$!
 
-<<<<<<< HEAD
-	echo y | rosrun project_simulation hands_sim linear_chain_1 n $i &
-=======
 	echo y | rosrun project_simulation hands_sim linear_chain_robot n $i &
 	PID4=$!
 
@@ -312,23 +309,22 @@
 	PID3=$!
 
 	echo y | rosrun project_simulation hands_sim linear_chain_robot_miss n $i &
->>>>>>> 02dc19f5
-	PID4=$!
-
-	rosrun airplane_assembly_inference_0313 planning_from_matlab.py &
-	PID5=$!
-
-	rosrun airplane_assembly_inference_0313 inference_from_matlab.py
-
-	kill $PID1
-	kill $PID2
-	kill $PID3
-	kill $PID4
-	kill $PID5
-
-
-	echo END
-
-        sleep 5
-
-done
+	PID4=$!
+
+	rosrun airplane_assembly_inference_0313 planning_from_matlab.py &
+	PID5=$!
+
+	rosrun airplane_assembly_inference_0313 inference_from_matlab.py
+
+	kill $PID1
+	kill $PID2
+	kill $PID3
+	kill $PID4
+	kill $PID5
+
+
+	echo END
+
+        sleep 5
+
+done

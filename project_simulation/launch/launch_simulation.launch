<launch>
    <arg name="task" default="airplane1" />
    <arg name="cheat" default="n" />
<<<<<<< HEAD
    <arg name="rng_seed" default="5"/>
    <arg name="dest_noise" default="0.0"/>
=======
    <arg name="seed" default="1"/>
>>>>>>> 02dc19f5
   <node name="fix_tf" pkg="project_simulation" type="fix_tf.py" 
          output="screen" ></node>
   <node name="ar_markers_publish" pkg="project_simulation" type="ar_markers_publish.py" 
          output="screen" ></node>
   <node name="robo_sim_listen" pkg="project_simulation" type="robo_sim_listen.py" 
          output="screen" ></node>
	  
   <node name="hands_sim" pkg="project_simulation" type="hands_sim" cwd="node" 
<<<<<<< HEAD
          args="$(arg task) $(arg cheat) $(arg rng_seed) $(arg dest_noise)"
=======
          args="$(arg task) $(arg cheat) $(arg seed)"
>>>>>>> 02dc19f5
          output="screen" ></node>

  <node name="inference_from_matlab" pkg="airplane_assembly_inference_0313" 
        type="inference_from_matlab.py" />
  <node name="planning_from_matlab" pkg="airplane_assembly_inference_0313" 
        type="planning_from_matlab.py" output="screen" />

</launch><|MERGE_RESOLUTION|>--- conflicted
+++ resolved
@@ -1,12 +1,8 @@
 <launch>
     <arg name="task" default="airplane1" />
     <arg name="cheat" default="n" />
-<<<<<<< HEAD
     <arg name="rng_seed" default="5"/>
     <arg name="dest_noise" default="0.0"/>
-=======
-    <arg name="seed" default="1"/>
->>>>>>> 02dc19f5
    <node name="fix_tf" pkg="project_simulation" type="fix_tf.py" 
           output="screen" ></node>
    <node name="ar_markers_publish" pkg="project_simulation" type="ar_markers_publish.py" 
@@ -15,11 +11,7 @@
           output="screen" ></node>
 	  
    <node name="hands_sim" pkg="project_simulation" type="hands_sim" cwd="node" 
-<<<<<<< HEAD
           args="$(arg task) $(arg cheat) $(arg rng_seed) $(arg dest_noise)"
-=======
-          args="$(arg task) $(arg cheat) $(arg seed)"
->>>>>>> 02dc19f5
           output="screen" ></node>
 
   <node name="inference_from_matlab" pkg="airplane_assembly_inference_0313" 

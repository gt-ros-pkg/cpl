--- conflicted
+++ resolved
@@ -18,11 +18,6 @@
             P: [1151.052734, 0.000000, 651.312921, 0.000000, 0.000000, 1159.340332, 358.469883, 0.000000, 0.000000, 0.000000, 1.000000, 0.000000]
         </rosparam>
     </node>
-<<<<<<< HEAD
-    <node pkg="tf" type="static_transform_publisher" name="$(arg name)_tf_calibration"
-               args="0.260675 0.037183 1.903672 0.543750 0.819747 -0.141930 -0.110487 /base_link /$(arg name)_optical_frame 10" />
-=======
->>>>>>> 1a8051f7
     <!--
     <node pkg="image_transport" name="$(arg name)_republish" type="republish" args="raw" >
         <remap from="in" to="/$(arg name)/image_raw" />

function [] = visualize_cost_funs(t, rm_cost_fns, lt_cost_fns, nowtimesec, maxtime)
numbins = size(rm_cost_fns,1);

%axis([0, maxtime, -10, 100])
max_costs = 100;
hold on
axis([0, maxtime, 0, numbins])
for i = 1:numbins
    % binprob = sum(probs{i,1});
    % for tx = 1:numel(t)
    %     rm_costs(tx) = remove_cost(t, tx, probs{i,1}/binprob, probs{i,2}/binprob, binprob, 1, undo_dur);
    %     lt_costs(tx) = late_cost(t, tx, probs{i,1}/binprob, probs{i,2}/binprob, binprob, nowtimeind);
    % end
<<<<<<< HEAD
    rm_costs_new = remove_cost_precomp(t, probs{i,1}/binprob, probs{i,2}/binprob, binprob, undo_dur, is_delivered(i));
    redeliv_costs_new = redeliv_cost_precomp(t, probs{i,1}/binprob, probs{i,2}/binprob, binprob, undo_dur, is_delivered(i), undo_dur_ind);
    lt_costs_new = late_cost_precomp(t, probs{i,1}/binprob, probs{i,2}/binprob, binprob, nowtimeind, nowtimeind, undo_dur_ind);
=======
    rm_costs_new = rm_cost_fns(i,:);
    lt_costs_new = lt_cost_fns(i,:);
>>>>>>> 02dc19f5
    % mean((lt_costs(nowtimeind:end)-lt_costs_new(nowtimeind:end)).^2)
    % rm_costs(rm_costs > max_costs) = nan;
    % lt_costs(lt_costs > max_costs) = nan;
    rm_costs_new(rm_costs_new > max_costs) = nan;
    redeliv_costs_new(rm_costs_new > max_costs) = nan;
    lt_costs_new(lt_costs_new > max_costs) = nan;
    %yval = numbins-(i-1);
    % plot(t, rm_costs/max_costs/1.1-i+numbins, 'r')
    % plot(t, lt_costs/max_costs/1.1-i+numbins, 'b')
    plot(t, rm_costs_new/max_costs/1.1-i+numbins, 'r')
    plot(t, redeliv_costs_new/max_costs/1.1-i+numbins, 'g')
    plot(t, lt_costs_new/max_costs/1.1-i+numbins, 'b')
    plot(t,zeros(1,numel(t))-i+numbins,'k')
end
plot([nowtimesec, nowtimesec], [0, numbins], 'g');<|MERGE_RESOLUTION|>--- conflicted
+++ resolved
@@ -11,14 +11,11 @@
     %     rm_costs(tx) = remove_cost(t, tx, probs{i,1}/binprob, probs{i,2}/binprob, binprob, 1, undo_dur);
     %     lt_costs(tx) = late_cost(t, tx, probs{i,1}/binprob, probs{i,2}/binprob, binprob, nowtimeind);
     % end
-<<<<<<< HEAD
-    rm_costs_new = remove_cost_precomp(t, probs{i,1}/binprob, probs{i,2}/binprob, binprob, undo_dur, is_delivered(i));
-    redeliv_costs_new = redeliv_cost_precomp(t, probs{i,1}/binprob, probs{i,2}/binprob, binprob, undo_dur, is_delivered(i), undo_dur_ind);
-    lt_costs_new = late_cost_precomp(t, probs{i,1}/binprob, probs{i,2}/binprob, binprob, nowtimeind, nowtimeind, undo_dur_ind);
-=======
+    % rm_costs_new = remove_cost_precomp(t, probs{i,1}/binprob, probs{i,2}/binprob, binprob, undo_dur, is_delivered(i));
+    % redeliv_costs_new = redeliv_cost_precomp(t, probs{i,1}/binprob, probs{i,2}/binprob, binprob, undo_dur, is_delivered(i), undo_dur_ind);
+    % lt_costs_new = late_cost_precomp(t, probs{i,1}/binprob, probs{i,2}/binprob, binprob, nowtimeind, nowtimeind, undo_dur_ind);
     rm_costs_new = rm_cost_fns(i,:);
     lt_costs_new = lt_cost_fns(i,:);
->>>>>>> 02dc19f5
     % mean((lt_costs(nowtimeind:end)-lt_costs_new(nowtimeind:end)).^2)
     % rm_costs(rm_costs > max_costs) = nan;
     % lt_costs(lt_costs > max_costs) = nan;
